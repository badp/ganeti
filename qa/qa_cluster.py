#
#

# Copyright (C) 2007, 2010, 2011, 2012, 2013 Google Inc.
#
# This program is free software; you can redistribute it and/or modify
# it under the terms of the GNU General Public License as published by
# the Free Software Foundation; either version 2 of the License, or
# (at your option) any later version.
#
# This program is distributed in the hope that it will be useful, but
# WITHOUT ANY WARRANTY; without even the implied warranty of
# MERCHANTABILITY or FITNESS FOR A PARTICULAR PURPOSE.  See the GNU
# General Public License for more details.
#
# You should have received a copy of the GNU General Public License
# along with this program; if not, write to the Free Software
# Foundation, Inc., 51 Franklin Street, Fifth Floor, Boston, MA
# 02110-1301, USA.


"""Cluster related QA tests.

"""

import re
import tempfile
import os.path

from ganeti import constants
from ganeti import compat
from ganeti import utils
from ganeti import pathutils

import qa_config
import qa_utils
import qa_error

from qa_utils import AssertEqual, AssertCommand, GetCommandOutput


# Prefix for LVM volumes created by QA code during tests
_QA_LV_PREFIX = "qa-"

#: cluster verify command
_CLUSTER_VERIFY = ["gnt-cluster", "verify"]


def _RemoveFileFromAllNodes(filename):
  """Removes a file from all nodes.

  """
  for node in qa_config.get("nodes"):
    AssertCommand(["rm", "-f", filename], node=node)


def _CheckFileOnAllNodes(filename, content):
  """Verifies the content of the given file on all nodes.

  """
  cmd = utils.ShellQuoteArgs(["cat", filename])
  for node in qa_config.get("nodes"):
    AssertEqual(qa_utils.GetCommandOutput(node.primary, cmd), content)


# "gnt-cluster info" fields
_CIFIELD_RE = re.compile(r"^[-\s]*(?P<field>[^\s:]+):\s*(?P<value>\S.*)$")


def _GetBoolClusterField(field):
  """Get the Boolean value of a cluster field.

  This function currently assumes that the field name is unique in the cluster
  configuration. An assertion checks this assumption.

  @type field: string
  @param field: Name of the field
  @rtype: bool
  @return: The effective value of the field

  """
  master = qa_config.GetMasterNode()
  infocmd = "gnt-cluster info"
  info_out = qa_utils.GetCommandOutput(master.primary, infocmd)
  ret = None
  for l in info_out.splitlines():
    m = _CIFIELD_RE.match(l)
    # FIXME: There should be a way to specify a field through a hierarchy
    if m and m.group("field") == field:
      # Make sure that ignoring the hierarchy doesn't cause a double match
      assert ret is None
      ret = (m.group("value").lower() == "true")
  if ret is not None:
    return ret
  raise qa_error.Error("Field not found in cluster configuration: %s" % field)


# Cluster-verify errors (date, "ERROR", then error code)
_CVERROR_RE = re.compile(r"^[\w\s:]+\s+- (ERROR|WARNING):([A-Z0-9_-]+):")


def _GetCVErrorCodes(cvout):
  errs = set()
  warns = set()
  for l in cvout.splitlines():
    m = _CVERROR_RE.match(l)
    if m:
      etype = m.group(1)
      ecode = m.group(2)
      if etype == "ERROR":
        errs.add(ecode)
      elif etype == "WARNING":
        warns.add(ecode)
  return (errs, warns)


def _CheckVerifyErrors(actual, expected, etype):
  exp_codes = compat.UniqueFrozenset(e for (_, e, _) in expected)
  if not actual.issuperset(exp_codes):
    missing = exp_codes.difference(actual)
    raise qa_error.Error("Cluster-verify didn't return these expected"
                         " %ss: %s" % (etype, utils.CommaJoin(missing)))


def AssertClusterVerify(fail=False, errors=None, warnings=None):
  """Run cluster-verify and check the result

  @type fail: bool
  @param fail: if cluster-verify is expected to fail instead of succeeding
  @type errors: list of tuples
  @param errors: List of CV_XXX errors that are expected; if specified, all the
      errors listed must appear in cluster-verify output. A non-empty value
      implies C{fail=True}.
  @type warnings: list of tuples
  @param warnings: Same as C{errors} but for warnings.

  """
  cvcmd = "gnt-cluster verify"
  mnode = qa_config.GetMasterNode()
<<<<<<< HEAD
  if errors:
    cvout = GetCommandOutput(mnode.primary, cvcmd + " --error-codes",
                             fail=True)
    actual = _GetCVErrorCodes(cvout)
    expected = compat.UniqueFrozenset(e for (_, e, _) in errors)
    if not actual.issuperset(expected):
      missing = expected.difference(actual)
      raise qa_error.Error("Cluster-verify didn't return these expected"
                           " errors: %s" % utils.CommaJoin(missing))
=======
  if errors or warnings:
    cvout = GetCommandOutput(mnode["primary"], cvcmd + " --error-codes",
                             fail=(fail or errors))
    (act_errs, act_warns) = _GetCVErrorCodes(cvout)
    if errors:
      _CheckVerifyErrors(act_errs, errors, "error")
    if warnings:
      _CheckVerifyErrors(act_warns, warnings, "warning")
>>>>>>> fa84c8a4
  else:
    AssertCommand(cvcmd, fail=fail, node=mnode)


# data for testing failures due to bad keys/values for disk parameters
_FAIL_PARAMS = ["nonexistent:resync-rate=1",
                "drbd:nonexistent=1",
                "drbd:resync-rate=invalid",
                ]


def TestClusterInitDisk():
  """gnt-cluster init -D"""
  name = qa_config.get("name")
  for param in _FAIL_PARAMS:
    AssertCommand(["gnt-cluster", "init", "-D", param, name], fail=True)


def TestClusterInit(rapi_user, rapi_secret):
  """gnt-cluster init"""
  master = qa_config.GetMasterNode()

  rapi_users_path = qa_utils.MakeNodePath(master, pathutils.RAPI_USERS_FILE)
  rapi_dir = os.path.dirname(rapi_users_path)

  # First create the RAPI credentials
  fh = tempfile.NamedTemporaryFile()
  try:
    fh.write("%s %s write\n" % (rapi_user, rapi_secret))
    fh.flush()

    tmpru = qa_utils.UploadFile(master.primary, fh.name)
    try:
      AssertCommand(["mkdir", "-p", rapi_dir])
      AssertCommand(["mv", tmpru, rapi_users_path])
    finally:
      AssertCommand(["rm", "-f", tmpru])
  finally:
    fh.close()

  # Initialize cluster
  cmd = [
    "gnt-cluster", "init",
    "--primary-ip-version=%d" % qa_config.get("primary_ip_version", 4),
    "--enabled-hypervisors=%s" % ",".join(qa_config.GetEnabledHypervisors()),
    ]

  for spec_type in ("mem-size", "disk-size", "disk-count", "cpu-count",
                    "nic-count"):
    for spec_val in ("min", "max", "std"):
      spec = qa_config.get("ispec_%s_%s" %
                           (spec_type.replace("-", "_"), spec_val), None)
      if spec is not None:
        cmd.append("--specs-%s=%s=%d" % (spec_type, spec_val, spec))

  if master.secondary:
    cmd.append("--secondary-ip=%s" % master.secondary)

  vgname = qa_config.get("vg-name", None)
  if vgname:
    cmd.append("--vg-name=%s" % vgname)

  master_netdev = qa_config.get("master-netdev", None)
  if master_netdev:
    cmd.append("--master-netdev=%s" % master_netdev)

  nicparams = qa_config.get("default-nicparams", None)
  if nicparams:
    cmd.append("--nic-parameters=%s" %
               ",".join(utils.FormatKeyValue(nicparams)))

  # Cluster value of the exclusive-storage node parameter
  e_s = qa_config.get("exclusive-storage")
  if e_s is not None:
    cmd.extend(["--node-parameters", "exclusive_storage=%s" % e_s])
  else:
    e_s = False
  qa_config.SetExclusiveStorage(e_s)

  extra_args = qa_config.get("cluster-init-args")
  if extra_args:
    cmd.extend(extra_args)

  cmd.append(qa_config.get("name"))

  AssertCommand(cmd)

  cmd = ["gnt-cluster", "modify"]

  # hypervisor parameter modifications
  hvp = qa_config.get("hypervisor-parameters", {})
  for k, v in hvp.items():
    cmd.extend(["-H", "%s:%s" % (k, v)])
  # backend parameter modifications
  bep = qa_config.get("backend-parameters", "")
  if bep:
    cmd.extend(["-B", bep])

  if len(cmd) > 2:
    AssertCommand(cmd)

  # OS parameters
  osp = qa_config.get("os-parameters", {})
  for k, v in osp.items():
    AssertCommand(["gnt-os", "modify", "-O", v, k])

  # OS hypervisor parameters
  os_hvp = qa_config.get("os-hvp", {})
  for os_name in os_hvp:
    for hv, hvp in os_hvp[os_name].items():
      AssertCommand(["gnt-os", "modify", "-H", "%s:%s" % (hv, hvp), os_name])


def TestClusterRename():
  """gnt-cluster rename"""
  cmd = ["gnt-cluster", "rename", "-f"]

  original_name = qa_config.get("name")
  rename_target = qa_config.get("rename", None)
  if rename_target is None:
    print qa_utils.FormatError('"rename" entry is missing')
    return

  for data in [
    cmd + [rename_target],
    _CLUSTER_VERIFY,
    cmd + [original_name],
    _CLUSTER_VERIFY,
    ]:
    AssertCommand(data)


def TestClusterOob():
  """out-of-band framework"""
  oob_path_exists = "/tmp/ganeti-qa-oob-does-exist-%s" % utils.NewUUID()

  AssertCommand(_CLUSTER_VERIFY)
  AssertCommand(["gnt-cluster", "modify", "--node-parameters",
                 "oob_program=/tmp/ganeti-qa-oob-does-not-exist-%s" %
                 utils.NewUUID()])

  AssertCommand(_CLUSTER_VERIFY, fail=True)

  AssertCommand(["touch", oob_path_exists])
  AssertCommand(["chmod", "0400", oob_path_exists])
  AssertCommand(["gnt-cluster", "copyfile", oob_path_exists])

  try:
    AssertCommand(["gnt-cluster", "modify", "--node-parameters",
                   "oob_program=%s" % oob_path_exists])

    AssertCommand(_CLUSTER_VERIFY, fail=True)

    AssertCommand(["chmod", "0500", oob_path_exists])
    AssertCommand(["gnt-cluster", "copyfile", oob_path_exists])

    AssertCommand(_CLUSTER_VERIFY)
  finally:
    AssertCommand(["gnt-cluster", "command", "rm", oob_path_exists])

  AssertCommand(["gnt-cluster", "modify", "--node-parameters",
                 "oob_program="])


def TestClusterEpo():
  """gnt-cluster epo"""
  master = qa_config.GetMasterNode()

  # Assert that OOB is unavailable for all nodes
  result_output = GetCommandOutput(master.primary,
                                   "gnt-node list --verbose --no-headers -o"
                                   " powered")
  AssertEqual(compat.all(powered == "(unavail)"
                         for powered in result_output.splitlines()), True)

  # Conflicting
  AssertCommand(["gnt-cluster", "epo", "--groups", "--all"], fail=True)
  # --all doesn't expect arguments
  AssertCommand(["gnt-cluster", "epo", "--all", "some_arg"], fail=True)

  # Unless --all is given master is not allowed to be in the list
  AssertCommand(["gnt-cluster", "epo", "-f", master.primary], fail=True)

  # This shouldn't fail
  AssertCommand(["gnt-cluster", "epo", "-f", "--all"])

  # All instances should have been stopped now
  result_output = GetCommandOutput(master.primary,
                                   "gnt-instance list --no-headers -o status")
  # ERROR_down because the instance is stopped but not recorded as such
  AssertEqual(compat.all(status == "ERROR_down"
                         for status in result_output.splitlines()), True)

  # Now start everything again
  AssertCommand(["gnt-cluster", "epo", "--on", "-f", "--all"])

  # All instances should have been started now
  result_output = GetCommandOutput(master.primary,
                                   "gnt-instance list --no-headers -o status")
  AssertEqual(compat.all(status == "running"
                         for status in result_output.splitlines()), True)


def TestClusterVerify():
  """gnt-cluster verify"""
  AssertCommand(_CLUSTER_VERIFY)
  AssertCommand(["gnt-cluster", "verify-disks"])


def TestJobqueue():
  """gnt-debug test-jobqueue"""
  AssertCommand(["gnt-debug", "test-jobqueue"])


def TestDelay(node):
  """gnt-debug delay"""
  AssertCommand(["gnt-debug", "delay", "1"])
  AssertCommand(["gnt-debug", "delay", "--no-master", "1"])
  AssertCommand(["gnt-debug", "delay", "--no-master",
                 "-n", node.primary, "1"])


def TestClusterReservedLvs():
  """gnt-cluster reserved lvs"""
  vgname = qa_config.get("vg-name", constants.DEFAULT_VG)
  lvname = _QA_LV_PREFIX + "test"
  lvfullname = "/".join([vgname, lvname])
  for fail, cmd in [
    (False, _CLUSTER_VERIFY),
    (False, ["gnt-cluster", "modify", "--reserved-lvs", ""]),
    (False, ["lvcreate", "-L1G", "-n", lvname, vgname]),
    (True, _CLUSTER_VERIFY),
    (False, ["gnt-cluster", "modify", "--reserved-lvs",
             "%s,.*/other-test" % lvfullname]),
    (False, _CLUSTER_VERIFY),
    (False, ["gnt-cluster", "modify", "--reserved-lvs",
             ".*/%s.*" % _QA_LV_PREFIX]),
    (False, _CLUSTER_VERIFY),
    (False, ["gnt-cluster", "modify", "--reserved-lvs", ""]),
    (True, _CLUSTER_VERIFY),
    (False, ["lvremove", "-f", lvfullname]),
    (False, _CLUSTER_VERIFY),
    ]:
    AssertCommand(cmd, fail=fail)


def TestClusterModifyEmpty():
  """gnt-cluster modify"""
  AssertCommand(["gnt-cluster", "modify"], fail=True)


def TestClusterModifyDisk():
  """gnt-cluster modify -D"""
  for param in _FAIL_PARAMS:
    AssertCommand(["gnt-cluster", "modify", "-D", param], fail=True)


def TestClusterModifyBe():
  """gnt-cluster modify -B"""
  for fail, cmd in [
    # max/min mem
    (False, ["gnt-cluster", "modify", "-B", "maxmem=256"]),
    (False, ["sh", "-c", "gnt-cluster info|grep '^ *maxmem: 256$'"]),
    (False, ["gnt-cluster", "modify", "-B", "minmem=256"]),
    (False, ["sh", "-c", "gnt-cluster info|grep '^ *minmem: 256$'"]),
    (True, ["gnt-cluster", "modify", "-B", "maxmem=a"]),
    (False, ["sh", "-c", "gnt-cluster info|grep '^ *maxmem: 256$'"]),
    (True, ["gnt-cluster", "modify", "-B", "minmem=a"]),
    (False, ["sh", "-c", "gnt-cluster info|grep '^ *minmem: 256$'"]),
    (False, ["gnt-cluster", "modify", "-B", "maxmem=128,minmem=128"]),
    (False, ["sh", "-c", "gnt-cluster info|grep '^ *maxmem: 128$'"]),
    (False, ["sh", "-c", "gnt-cluster info|grep '^ *minmem: 128$'"]),
    # vcpus
    (False, ["gnt-cluster", "modify", "-B", "vcpus=4"]),
    (False, ["sh", "-c", "gnt-cluster info|grep '^ *vcpus: 4$'"]),
    (True, ["gnt-cluster", "modify", "-B", "vcpus=a"]),
    (False, ["gnt-cluster", "modify", "-B", "vcpus=1"]),
    (False, ["sh", "-c", "gnt-cluster info|grep '^ *vcpus: 1$'"]),
    # auto_balance
    (False, ["gnt-cluster", "modify", "-B", "auto_balance=False"]),
    (False, ["sh", "-c", "gnt-cluster info|grep '^ *auto_balance: False$'"]),
    (True, ["gnt-cluster", "modify", "-B", "auto_balance=1"]),
    (False, ["gnt-cluster", "modify", "-B", "auto_balance=True"]),
    (False, ["sh", "-c", "gnt-cluster info|grep '^ *auto_balance: True$'"]),
    ]:
    AssertCommand(cmd, fail=fail)

  # redo the original-requested BE parameters, if any
  bep = qa_config.get("backend-parameters", "")
  if bep:
    AssertCommand(["gnt-cluster", "modify", "-B", bep])


_START_IPOLICY_RE = re.compile(r"^(\s*)Instance policy")
_START_ISPEC_RE = re.compile(r"^\s+-\s+(std|min|max)")
_VALUE_RE = r"([^\s:][^:]*):\s+(\S.*)$"
_IPOLICY_PARAM_RE = re.compile(r"^\s+-\s+" + _VALUE_RE)
_ISPEC_VALUE_RE = re.compile(r"^\s+" + _VALUE_RE)


def _GetClusterIPolicy():
  """Return the run-time values of the cluster-level instance policy.

  @rtype: tuple
  @return: (policy, specs), where:
      - policy is a dictionary of the policy values, instance specs excluded
      - specs is dict of dict, specs[par][key] is a spec value, where key is
        "min", "max", or "std"

  """
  mnode = qa_config.GetMasterNode()
  info = GetCommandOutput(mnode["primary"], "gnt-cluster info")
  inside_policy = False
  end_ispec_re = None
  curr_spec = ""
  specs = {}
  policy = {}
  for line in info.splitlines():
    if inside_policy:
      # The order of the matching is important, as some REs overlap
      m = _START_ISPEC_RE.match(line)
      if m:
        curr_spec = m.group(1)
        continue
      m = _IPOLICY_PARAM_RE.match(line)
      if m:
        policy[m.group(1)] = m.group(2).strip()
        continue
      m = _ISPEC_VALUE_RE.match(line)
      if m:
        assert curr_spec
        par = m.group(1)
        if par == "memory-size":
          par = "mem-size"
        d = specs.setdefault(par, {})
        d[curr_spec] = m.group(2).strip()
        continue
      assert end_ispec_re is not None
      if end_ispec_re.match(line):
        inside_policy = False
    else:
      m = _START_IPOLICY_RE.match(line)
      if m:
        inside_policy = True
        # We stop parsing when we find the same indentation level
        re_str = r"^\s{%s}\S" % len(m.group(1))
        end_ispec_re = re.compile(re_str)
  # Sanity checks
  assert len(specs) > 0
  good = ("min" in d and "std" in d and "max" in d for d in specs)
  assert good, "Missing item in specs: %s" % specs
  assert len(policy) > 0
  return (policy, specs)


def TestClusterModifyIPolicy():
  """gnt-cluster modify --ipolicy-*"""
  basecmd = ["gnt-cluster", "modify"]
  (old_policy, old_specs) = _GetClusterIPolicy()
  for par in ["vcpu-ratio", "spindle-ratio"]:
    curr_val = float(old_policy[par])
    test_values = [
      (True, 1.0),
      (True, 1.5),
      (True, 2),
      (False, "a"),
      # Restore the old value
      (True, curr_val),
      ]
    for (good, val) in test_values:
      cmd = basecmd + ["--ipolicy-%s=%s" % (par, val)]
      AssertCommand(cmd, fail=not good)
      if good:
        curr_val = val
      # Check the affected parameter
      (eff_policy, eff_specs) = _GetClusterIPolicy()
      AssertEqual(float(eff_policy[par]), curr_val)
      # Check everything else
      AssertEqual(eff_specs, old_specs)
      for p in eff_policy.keys():
        if p == par:
          continue
        AssertEqual(eff_policy[p], old_policy[p])

  # Disk templates are treated slightly differently
  par = "disk-templates"
  disp_str = "enabled disk templates"
  curr_val = old_policy[disp_str]
  test_values = [
    (True, constants.DT_PLAIN),
    (True, "%s,%s" % (constants.DT_PLAIN, constants.DT_DRBD8)),
    (False, "thisisnotadisktemplate"),
    (False, ""),
    # Restore the old value
    (True, curr_val.replace(" ", "")),
    ]
  for (good, val) in test_values:
    cmd = basecmd + ["--ipolicy-%s=%s" % (par, val)]
    AssertCommand(cmd, fail=not good)
    if good:
      curr_val = val
    # Check the affected parameter
    (eff_policy, eff_specs) = _GetClusterIPolicy()
    AssertEqual(eff_policy[disp_str].replace(" ", ""), curr_val)
    # Check everything else
    AssertEqual(eff_specs, old_specs)
    for p in eff_policy.keys():
      if p == disp_str:
        continue
      AssertEqual(eff_policy[p], old_policy[p])


def TestClusterSetISpecs(new_specs, fail=False, old_values=None):
  """Change instance specs.

  @type new_specs: dict of dict
  @param new_specs: new_specs[par][key], where key is "min", "max", "std". It
      can be an empty dictionary.
  @type fail: bool
  @param fail: if the change is expected to fail
  @type old_values: tuple
  @param old_values: (old_policy, old_specs), as returned by
     L{_GetClusterIPolicy}
  @return: same as L{_GetClusterIPolicy}

  """
  if old_values:
    (old_policy, old_specs) = old_values
  else:
    (old_policy, old_specs) = _GetClusterIPolicy()
  if new_specs:
    cmd = ["gnt-cluster", "modify"]
    for (par, keyvals) in new_specs.items():
      if par == "spindle-use":
        # ignore spindle-use, which is not settable
        continue
      cmd += [
        "--specs-%s" % par,
        ",".join(["%s=%s" % (k, v) for (k, v) in keyvals.items()]),
        ]
    AssertCommand(cmd, fail=fail)
  # Check the new state
  (eff_policy, eff_specs) = _GetClusterIPolicy()
  AssertEqual(eff_policy, old_policy)
  if fail:
    AssertEqual(eff_specs, old_specs)
  else:
    for par in eff_specs:
      for key in eff_specs[par]:
        if par in new_specs and key in new_specs[par]:
          AssertEqual(int(eff_specs[par][key]), int(new_specs[par][key]))
        else:
          AssertEqual(int(eff_specs[par][key]), int(old_specs[par][key]))
  return (eff_policy, eff_specs)


def TestClusterModifyISpecs():
  """gnt-cluster modify --specs-*"""
  params = ["mem-size", "disk-size", "disk-count", "cpu-count", "nic-count"]
  (cur_policy, cur_specs) = _GetClusterIPolicy()
  for par in params:
    test_values = [
      (True, 0, 4, 12),
      (True, 4, 4, 12),
      (True, 4, 12, 12),
      (True, 4, 4, 4),
      (False, 4, 0, 12),
      (False, 4, 16, 12),
      (False, 4, 4, 0),
      (False, 12, 4, 4),
      (False, 12, 4, 0),
      (False, "a", 4, 12),
      (False, 0, "a", 12),
      (False, 0, 4, "a"),
      # This is to restore the old values
      (True,
       cur_specs[par]["min"], cur_specs[par]["std"], cur_specs[par]["max"])
      ]
    for (good, mn, st, mx) in test_values:
      new_vals = {par: {"min": str(mn), "std": str(st), "max": str(mx)}}
      cur_state = (cur_policy, cur_specs)
      # We update cur_specs, as we've copied the values to restore already
      (cur_policy, cur_specs) = TestClusterSetISpecs(new_vals, fail=not good,
                                                     old_values=cur_state)


def TestClusterInfo():
  """gnt-cluster info"""
  AssertCommand(["gnt-cluster", "info"])


def TestClusterRedistConf():
  """gnt-cluster redist-conf"""
  AssertCommand(["gnt-cluster", "redist-conf"])


def TestClusterGetmaster():
  """gnt-cluster getmaster"""
  AssertCommand(["gnt-cluster", "getmaster"])


def TestClusterVersion():
  """gnt-cluster version"""
  AssertCommand(["gnt-cluster", "version"])


def TestClusterRenewCrypto():
  """gnt-cluster renew-crypto"""
  master = qa_config.GetMasterNode()

  # Conflicting options
  cmd = ["gnt-cluster", "renew-crypto", "--force",
         "--new-cluster-certificate", "--new-confd-hmac-key"]
  conflicting = [
    ["--new-rapi-certificate", "--rapi-certificate=/dev/null"],
    ["--new-cluster-domain-secret", "--cluster-domain-secret=/dev/null"],
    ]
  for i in conflicting:
    AssertCommand(cmd + i, fail=True)

  # Invalid RAPI certificate
  cmd = ["gnt-cluster", "renew-crypto", "--force",
         "--rapi-certificate=/dev/null"]
  AssertCommand(cmd, fail=True)

  rapi_cert_backup = qa_utils.BackupFile(master.primary,
                                         pathutils.RAPI_CERT_FILE)
  try:
    # Custom RAPI certificate
    fh = tempfile.NamedTemporaryFile()

    # Ensure certificate doesn't cause "gnt-cluster verify" to complain
    validity = constants.SSL_CERT_EXPIRATION_WARN * 3

    utils.GenerateSelfSignedSslCert(fh.name, validity=validity)

    tmpcert = qa_utils.UploadFile(master.primary, fh.name)
    try:
      AssertCommand(["gnt-cluster", "renew-crypto", "--force",
                     "--rapi-certificate=%s" % tmpcert])
    finally:
      AssertCommand(["rm", "-f", tmpcert])

    # Custom cluster domain secret
    cds_fh = tempfile.NamedTemporaryFile()
    cds_fh.write(utils.GenerateSecret())
    cds_fh.write("\n")
    cds_fh.flush()

    tmpcds = qa_utils.UploadFile(master.primary, cds_fh.name)
    try:
      AssertCommand(["gnt-cluster", "renew-crypto", "--force",
                     "--cluster-domain-secret=%s" % tmpcds])
    finally:
      AssertCommand(["rm", "-f", tmpcds])

    # Normal case
    AssertCommand(["gnt-cluster", "renew-crypto", "--force",
                   "--new-cluster-certificate", "--new-confd-hmac-key",
                   "--new-rapi-certificate", "--new-cluster-domain-secret"])

    # Restore RAPI certificate
    AssertCommand(["gnt-cluster", "renew-crypto", "--force",
                   "--rapi-certificate=%s" % rapi_cert_backup])
  finally:
    AssertCommand(["rm", "-f", rapi_cert_backup])


def TestClusterBurnin():
  """Burnin"""
  master = qa_config.GetMasterNode()

  options = qa_config.get("options", {})
  disk_template = options.get("burnin-disk-template", constants.DT_DRBD8)
  parallel = options.get("burnin-in-parallel", False)
  check_inst = options.get("burnin-check-instances", False)
  do_rename = options.get("burnin-rename", "")
  do_reboot = options.get("burnin-reboot", True)
  reboot_types = options.get("reboot-types", constants.REBOOT_TYPES)

  # Get as many instances as we need
  instances = []
  try:
    try:
      num = qa_config.get("options", {}).get("burnin-instances", 1)
      for _ in range(0, num):
        instances.append(qa_config.AcquireInstance())
    except qa_error.OutOfInstancesError:
      print "Not enough instances, continuing anyway."

    if len(instances) < 1:
      raise qa_error.Error("Burnin needs at least one instance")

    script = qa_utils.UploadFile(master.primary, "../tools/burnin")
    try:
      # Run burnin
      cmd = [script,
             "--os=%s" % qa_config.get("os"),
             "--minmem-size=%s" % qa_config.get(constants.BE_MINMEM),
             "--maxmem-size=%s" % qa_config.get(constants.BE_MAXMEM),
             "--disk-size=%s" % ",".join(qa_config.get("disk")),
             "--disk-growth=%s" % ",".join(qa_config.get("disk-growth")),
             "--disk-template=%s" % disk_template]
      if parallel:
        cmd.append("--parallel")
        cmd.append("--early-release")
      if check_inst:
        cmd.append("--http-check")
      if do_rename:
        cmd.append("--rename=%s" % do_rename)
      if not do_reboot:
        cmd.append("--no-reboot")
      else:
        cmd.append("--reboot-types=%s" % ",".join(reboot_types))
      cmd += [inst.name for inst in instances]
      AssertCommand(cmd)
    finally:
      AssertCommand(["rm", "-f", script])

  finally:
    for inst in instances:
      inst.Release()


def TestClusterMasterFailover():
  """gnt-cluster master-failover"""
  master = qa_config.GetMasterNode()
  failovermaster = qa_config.AcquireNode(exclude=master)

  cmd = ["gnt-cluster", "master-failover"]
  try:
    AssertCommand(cmd, node=failovermaster)
    # Back to original master node
    AssertCommand(cmd, node=master)
  finally:
    failovermaster.Release()


def _NodeQueueDrainFile(node):
  """Returns path to queue drain file for a node.

  """
  return qa_utils.MakeNodePath(node, pathutils.JOB_QUEUE_DRAIN_FILE)


def _AssertDrainFile(node, **kwargs):
  """Checks for the queue drain file.

  """
  AssertCommand(["test", "-f", _NodeQueueDrainFile(node)], node=node, **kwargs)


def TestClusterMasterFailoverWithDrainedQueue():
  """gnt-cluster master-failover with drained queue"""
  master = qa_config.GetMasterNode()
  failovermaster = qa_config.AcquireNode(exclude=master)

  # Ensure queue is not drained
  for node in [master, failovermaster]:
    _AssertDrainFile(node, fail=True)

  # Drain queue on failover master
  AssertCommand(["touch", _NodeQueueDrainFile(failovermaster)],
                node=failovermaster)

  cmd = ["gnt-cluster", "master-failover"]
  try:
    _AssertDrainFile(failovermaster)
    AssertCommand(cmd, node=failovermaster)
    _AssertDrainFile(master, fail=True)
    _AssertDrainFile(failovermaster, fail=True)

    # Back to original master node
    AssertCommand(cmd, node=master)
  finally:
    failovermaster.Release()

  # Ensure queue is not drained
  for node in [master, failovermaster]:
    _AssertDrainFile(node, fail=True)


def TestClusterCopyfile():
  """gnt-cluster copyfile"""
  master = qa_config.GetMasterNode()

  uniqueid = utils.NewUUID()

  # Create temporary file
  f = tempfile.NamedTemporaryFile()
  f.write(uniqueid)
  f.flush()
  f.seek(0)

  # Upload file to master node
  testname = qa_utils.UploadFile(master.primary, f.name)
  try:
    # Copy file to all nodes
    AssertCommand(["gnt-cluster", "copyfile", testname])
    _CheckFileOnAllNodes(testname, uniqueid)
  finally:
    _RemoveFileFromAllNodes(testname)


def TestClusterCommand():
  """gnt-cluster command"""
  uniqueid = utils.NewUUID()
  rfile = "/tmp/gnt%s" % utils.NewUUID()
  rcmd = utils.ShellQuoteArgs(["echo", "-n", uniqueid])
  cmd = utils.ShellQuoteArgs(["gnt-cluster", "command",
                              "%s >%s" % (rcmd, rfile)])

  try:
    AssertCommand(cmd)
    _CheckFileOnAllNodes(rfile, uniqueid)
  finally:
    _RemoveFileFromAllNodes(rfile)


def TestClusterDestroy():
  """gnt-cluster destroy"""
  AssertCommand(["gnt-cluster", "destroy", "--yes-do-it"])


def TestClusterRepairDiskSizes():
  """gnt-cluster repair-disk-sizes"""
  AssertCommand(["gnt-cluster", "repair-disk-sizes"])


def TestSetExclStorCluster(newvalue):
  """Set the exclusive_storage node parameter at the cluster level.

  @type newvalue: bool
  @param newvalue: New value of exclusive_storage
  @rtype: bool
  @return: The old value of exclusive_storage

  """
  oldvalue = _GetBoolClusterField("exclusive_storage")
  AssertCommand(["gnt-cluster", "modify", "--node-parameters",
                 "exclusive_storage=%s" % newvalue])
  effvalue = _GetBoolClusterField("exclusive_storage")
  if effvalue != newvalue:
    raise qa_error.Error("exclusive_storage has the wrong value: %s instead"
                         " of %s" % (effvalue, newvalue))
  qa_config.SetExclusiveStorage(newvalue)
  return oldvalue


def TestExclStorSharedPv(node):
  """cluster-verify reports LVs that share the same PV with exclusive_storage.

  """
  vgname = qa_config.get("vg-name", constants.DEFAULT_VG)
  lvname1 = _QA_LV_PREFIX + "vol1"
  lvname2 = _QA_LV_PREFIX + "vol2"
  node_name = node.primary
  AssertCommand(["lvcreate", "-L1G", "-n", lvname1, vgname], node=node_name)
  AssertClusterVerify(fail=True, errors=[constants.CV_ENODEORPHANLV])
  AssertCommand(["lvcreate", "-L1G", "-n", lvname2, vgname], node=node_name)
  AssertClusterVerify(fail=True, errors=[constants.CV_ENODELVM,
                                         constants.CV_ENODEORPHANLV])
  AssertCommand(["lvremove", "-f", "/".join([vgname, lvname1])], node=node_name)
  AssertCommand(["lvremove", "-f", "/".join([vgname, lvname2])], node=node_name)
  AssertClusterVerify()<|MERGE_RESOLUTION|>--- conflicted
+++ resolved
@@ -137,26 +137,14 @@
   """
   cvcmd = "gnt-cluster verify"
   mnode = qa_config.GetMasterNode()
-<<<<<<< HEAD
-  if errors:
+  if errors or warnings:
     cvout = GetCommandOutput(mnode.primary, cvcmd + " --error-codes",
-                             fail=True)
-    actual = _GetCVErrorCodes(cvout)
-    expected = compat.UniqueFrozenset(e for (_, e, _) in errors)
-    if not actual.issuperset(expected):
-      missing = expected.difference(actual)
-      raise qa_error.Error("Cluster-verify didn't return these expected"
-                           " errors: %s" % utils.CommaJoin(missing))
-=======
-  if errors or warnings:
-    cvout = GetCommandOutput(mnode["primary"], cvcmd + " --error-codes",
                              fail=(fail or errors))
     (act_errs, act_warns) = _GetCVErrorCodes(cvout)
     if errors:
       _CheckVerifyErrors(act_errs, errors, "error")
     if warnings:
       _CheckVerifyErrors(act_warns, warnings, "warning")
->>>>>>> fa84c8a4
   else:
     AssertCommand(cvcmd, fail=fail, node=mnode)
 
@@ -468,7 +456,7 @@
 
   """
   mnode = qa_config.GetMasterNode()
-  info = GetCommandOutput(mnode["primary"], "gnt-cluster info")
+  info = GetCommandOutput(mnode.primary, "gnt-cluster info")
   inside_policy = False
   end_ispec_re = None
   curr_spec = ""
