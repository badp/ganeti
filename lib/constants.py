#
#

# Copyright (C) 2006, 2007 Google Inc.
#
# This program is free software; you can redistribute it and/or modify
# it under the terms of the GNU General Public License as published by
# the Free Software Foundation; either version 2 of the License, or
# (at your option) any later version.
#
# This program is distributed in the hope that it will be useful, but
# WITHOUT ANY WARRANTY; without even the implied warranty of
# MERCHANTABILITY or FITNESS FOR A PARTICULAR PURPOSE.  See the GNU
# General Public License for more details.
#
# You should have received a copy of the GNU General Public License
# along with this program; if not, write to the Free Software
# Foundation, Inc., 51 Franklin Street, Fifth Floor, Boston, MA
# 02110-1301, USA.


"""Module holding different constants."""

import re

from ganeti import _autoconf

# various versions
PROTOCOL_VERSION = 30
RELEASE_VERSION = _autoconf.PACKAGE_VERSION
OS_API_V10 = 10
OS_API_V15 = 15
OS_API_VERSIONS = frozenset([OS_API_V10, OS_API_V15])
EXPORT_VERSION = 0
RAPI_VERSION = 2


# Format for CONFIG_VERSION:
#   01 03 0123 = 01030123
#   ^^ ^^ ^^^^
#   |  |  + Configuration version/revision
#   |  + Minor version
#   + Major version
#
# It stored as an integer. Make sure not to write an octal number.

# BuildVersion and SplitVersion must be in here because we can't import other
# modules. The cfgupgrade tool must be able to read and write version numbers
# and thus requires these functions. To avoid code duplication, they're kept in
# here.

def BuildVersion(major, minor, revision):
  """Calculates int version number from major, minor and revision numbers.

  Returns: int representing version number

  """
  assert isinstance(major, int)
  assert isinstance(minor, int)
  assert isinstance(revision, int)
  return (1000000 * major +
            10000 * minor +
                1 * revision)


def SplitVersion(version):
  """Splits version number stored in an int.

  Returns: tuple; (major, minor, revision)

  """
  assert isinstance(version, int)

  (major, remainder) = divmod(version, 1000000)
  (minor, revision) = divmod(remainder, 10000)

  return (major, minor, revision)


CONFIG_MAJOR = int(_autoconf.VERSION_MAJOR)
CONFIG_MINOR = int(_autoconf.VERSION_MINOR)
CONFIG_REVISION = 0
CONFIG_VERSION = BuildVersion(CONFIG_MAJOR, CONFIG_MINOR, CONFIG_REVISION)

# file paths
DATA_DIR = _autoconf.LOCALSTATEDIR + "/lib/ganeti"
RUN_DIR = _autoconf.LOCALSTATEDIR + "/run"
RUN_GANETI_DIR = RUN_DIR + "/ganeti"
BDEV_CACHE_DIR = RUN_GANETI_DIR + "/bdev-cache"
DISK_LINKS_DIR = RUN_GANETI_DIR + "/instance-disks"
RUN_DIRS_MODE = 0755
SOCKET_DIR = RUN_GANETI_DIR + "/socket"
SOCKET_DIR_MODE = 0700
# keep RUN_GANETI_DIR first here, to make sure all get created when the node
# daemon is started (this takes care of RUN_DIR being tmpfs)
SUB_RUN_DIRS = [ RUN_GANETI_DIR, BDEV_CACHE_DIR, DISK_LINKS_DIR ]
LOCK_DIR = _autoconf.LOCALSTATEDIR + "/lock"
SSCONF_LOCK_FILE = LOCK_DIR + "/ganeti-ssconf.lock"
CLUSTER_CONF_FILE = DATA_DIR + "/config.data"
SSL_CERT_FILE = DATA_DIR + "/server.pem"
RAPI_CERT_FILE = DATA_DIR + "/rapi.pem"
HMAC_CLUSTER_KEY = DATA_DIR + "/hmac.key"
WATCHER_STATEFILE = DATA_DIR + "/watcher.data"
WATCHER_PAUSEFILE = DATA_DIR + "/watcher.pause"
INSTANCE_UPFILE = RUN_GANETI_DIR + "/instance-status"
SSH_KNOWN_HOSTS_FILE = DATA_DIR + "/known_hosts"
RAPI_USERS_FILE = DATA_DIR + "/rapi_users"
QUEUE_DIR = DATA_DIR + "/queue"
DAEMON_UTIL = _autoconf.PKGLIBDIR + "/daemon-util"
ETC_HOSTS = "/etc/hosts"
DEFAULT_FILE_STORAGE_DIR = _autoconf.FILE_STORAGE_DIR
ENABLE_FILE_STORAGE = _autoconf.ENABLE_FILE_STORAGE
SYSCONFDIR = _autoconf.SYSCONFDIR
TOOLSDIR = _autoconf.TOOLSDIR
CONF_DIR = SYSCONFDIR + "/ganeti"

ALL_CERT_FILES = frozenset([SSL_CERT_FILE, RAPI_CERT_FILE])

MASTER_SOCKET = SOCKET_DIR + "/ganeti-master"

NODED = "ganeti-noded"
CONFD = "ganeti-confd"
RAPI = "ganeti-rapi"
MASTERD = "ganeti-masterd"
# used in the ganeti-nbma project
NLD = "ganeti-nld"

DAEMONS_PORTS = {
  # daemon-name: ("proto", "default-port")
  NODED: ("tcp", 1811),
  CONFD: ("udp", 1814),
  RAPI: ("tcp", 5080),
<<<<<<< HEAD
  }

=======
  # used in the ganeti-nbma project
  NLD: ("udp", 1816),
}
>>>>>>> 6d4a1656
DEFAULT_NODED_PORT = DAEMONS_PORTS[NODED][1]
DEFAULT_CONFD_PORT = DAEMONS_PORTS[CONFD][1]
DEFAULT_RAPI_PORT = DAEMONS_PORTS[RAPI][1]
# used in the ganeti-nbma project
DEFAULT_NLD_PORT = DAEMONS_PORTS[NLD][1]

FIRST_DRBD_PORT = 11000
LAST_DRBD_PORT = 14999
MASTER_SCRIPT = "ganeti-master"

LOG_DIR = _autoconf.LOCALSTATEDIR + "/log/ganeti/"
DAEMONS_LOGFILES = {
  # "daemon-name": "logfile"
  NODED: LOG_DIR + "node-daemon.log",
  CONFD: LOG_DIR + "conf-daemon.log",
  RAPI: LOG_DIR + "rapi-daemon.log",
  MASTERD: LOG_DIR + "master-daemon.log",
  # used in the ganeti-nbma project
  NLD: LOG_DIR + "nl-daemon.log",
  }

LOG_OS_DIR = LOG_DIR + "os"
LOG_WATCHER = LOG_DIR + "watcher.log"
LOG_COMMANDS = LOG_DIR + "commands.log"
LOG_BURNIN = LOG_DIR + "burnin.log"

# one of 'no', 'yes', 'only'
SYSLOG_USAGE = _autoconf.SYSLOG_USAGE
SYSLOG_NO = "no"
SYSLOG_YES = "yes"
SYSLOG_ONLY = "only"
SYSLOG_SOCKET = "/dev/log"

OS_SEARCH_PATH = _autoconf.OS_SEARCH_PATH
EXPORT_DIR = _autoconf.EXPORT_DIR

EXPORT_CONF_FILE = "config.ini"

XEN_BOOTLOADER = _autoconf.XEN_BOOTLOADER
XEN_KERNEL = _autoconf.XEN_KERNEL
XEN_INITRD = _autoconf.XEN_INITRD

KVM_PATH = _autoconf.KVM_PATH
SOCAT_PATH = _autoconf.SOCAT_PATH
SOCAT_USE_ESCAPE = _autoconf.SOCAT_USE_ESCAPE
SOCAT_ESCAPE_CODE = "0x1d"

# For RSA keys more bits are better, but they also make operations more
# expensive. NIST SP 800-131 recommends a minimum of 2048 bits from the year
# 2010 on.
RSA_KEY_BITS = 2048

# Digest used to sign certificates ("openssl x509" uses SHA1 by default)
X509_CERT_SIGN_DIGEST = "SHA1"

VALUE_DEFAULT = "default"
VALUE_AUTO = "auto"
VALUE_GENERATE = "generate"
VALUE_NONE = "none"
VALUE_TRUE = "true"
VALUE_FALSE = "false"

# External script validation mask
EXT_PLUGIN_MASK = re.compile("^[a-zA-Z0-9_-]+$")

# hooks-related constants
HOOKS_BASE_DIR = CONF_DIR + "/hooks"
HOOKS_PHASE_PRE = "pre"
HOOKS_PHASE_POST = "post"
HOOKS_NAME_CFGUPDATE = "config-update"
HOOKS_NAME_WATCHER = "watcher"
HOOKS_VERSION = 2

# hooks subject type (what object type does the LU deal with)
HTYPE_CLUSTER = "CLUSTER"
HTYPE_NODE = "NODE"
HTYPE_INSTANCE = "INSTANCE"

HKR_SKIP = 0
HKR_FAIL = 1
HKR_SUCCESS = 2

# Storage types
ST_FILE = "file"
ST_LVM_PV = "lvm-pv"
ST_LVM_VG = "lvm-vg"

# Storage fields
# first two are valid in LU context only, not passed to backend
SF_NODE = "node"
SF_TYPE = "type"
# and the rest are valid in backend
SF_NAME = "name"
SF_SIZE = "size"
SF_FREE = "free"
SF_USED = "used"
SF_ALLOCATABLE = "allocatable"

# Storage operations
SO_FIX_CONSISTENCY = "fix-consistency"

# Available fields per storage type
VALID_STORAGE_FIELDS = frozenset([SF_NAME, SF_TYPE, SF_SIZE,
                                  SF_USED, SF_FREE, SF_ALLOCATABLE])

VALID_STORAGE_TYPES = frozenset([ST_FILE, ST_LVM_PV, ST_LVM_VG])

MODIFIABLE_STORAGE_FIELDS = {
  ST_LVM_PV: frozenset([SF_ALLOCATABLE]),
  }

VALID_STORAGE_OPERATIONS = {
  ST_LVM_VG: frozenset([SO_FIX_CONSISTENCY]),
  }

# Local disk status
# Note: Code depends on LDS_OKAY < LDS_UNKNOWN < LDS_FAULTY
(LDS_OKAY,
 LDS_UNKNOWN,
 LDS_FAULTY) = range(1, 4)

# disk template types
DT_DISKLESS = "diskless"
DT_PLAIN = "plain"
DT_DRBD8 = "drbd"
DT_FILE = "file"

# the set of network-mirrored disk templates
DTS_NET_MIRROR = frozenset([DT_DRBD8])

# the set of non-lvm-based disk templates
DTS_NOT_LVM = frozenset([DT_DISKLESS, DT_FILE])

# logical disk types
LD_LV = "lvm"
LD_DRBD8 = "drbd8"
LD_FILE = "file"
LDS_BLOCK = frozenset([LD_LV, LD_DRBD8])

# drbd constants
DRBD_HMAC_ALG = "md5"
DRBD_NET_PROTOCOL = "C"
DRBD_BARRIERS = _autoconf.DRBD_BARRIERS

# file backend driver
FD_LOOP = "loop"
FD_BLKTAP = "blktap"

# the set of drbd-like disk types
LDS_DRBD = frozenset([LD_DRBD8])

# disk access mode
DISK_RDONLY = "ro"
DISK_RDWR = "rw"
DISK_ACCESS_SET = frozenset([DISK_RDONLY, DISK_RDWR])

# disk replacement mode
REPLACE_DISK_PRI = "replace_on_primary"    # replace disks on primary
REPLACE_DISK_SEC = "replace_on_secondary"  # replace disks on secondary
REPLACE_DISK_CHG = "replace_new_secondary" # change secondary node
REPLACE_DISK_AUTO = "replace_auto"

# lock recalculate mode
LOCKS_REPLACE = 'replace'
LOCKS_APPEND = 'append'

# instance creation modes
INSTANCE_CREATE = "create"
INSTANCE_IMPORT = "import"

DISK_TEMPLATES = frozenset([DT_DISKLESS, DT_PLAIN,
                            DT_DRBD8, DT_FILE])

FILE_DRIVER = frozenset([FD_LOOP, FD_BLKTAP])

# import/export config options
INISECT_EXP = "export"
INISECT_INS = "instance"

# dynamic device modification

DDM_ADD = 'add'
DDM_REMOVE = 'remove'

# common exit codes
EXIT_SUCCESS = 0
EXIT_FAILURE = 1
EXIT_NOTCLUSTER = 5
EXIT_NOTMASTER = 11
EXIT_NODESETUP_ERROR = 12
EXIT_CONFIRMATION = 13 # need user confirmation
EXIT_NOTCANDIDATE = 14

# tags
TAG_CLUSTER = "cluster"
TAG_NODE = "node"
TAG_INSTANCE = "instance"
MAX_TAG_LEN = 128
MAX_TAGS_PER_OBJ = 4096

# others
DEFAULT_BRIDGE = "xen-br0"
SYNC_SPEED = 60 * 1024
LOCALHOST_IP_ADDRESS = "127.0.0.1"
TCP_PING_TIMEOUT = 10
GANETI_RUNAS = "root"
DEFAULT_VG = "xenvg"
BIND_ADDRESS_GLOBAL = "0.0.0.0"
MIN_VG_SIZE = 20480
DEFAULT_MAC_PREFIX = "aa:00:00"
LVM_STRIPECOUNT = _autoconf.LVM_STRIPECOUNT
# default maximum instance wait time, in seconds.
DEFAULT_SHUTDOWN_TIMEOUT = 120
NODE_MAX_CLOCK_SKEW = 150

# runparts results
(RUNPARTS_SKIP,
 RUNPARTS_RUN,
 RUNPARTS_ERR) = range(3)

RUNPARTS_STATUS = frozenset([RUNPARTS_SKIP, RUNPARTS_RUN, RUNPARTS_ERR])

# RPC constants
(RPC_ENCODING_NONE,
 RPC_ENCODING_ZLIB_BASE64) = range(2)

# os related constants
OS_SCRIPT_CREATE = 'create'
OS_SCRIPT_IMPORT = 'import'
OS_SCRIPT_EXPORT = 'export'
OS_SCRIPT_RENAME = 'rename'
OS_SCRIPTS = frozenset([OS_SCRIPT_CREATE, OS_SCRIPT_IMPORT,
                        OS_SCRIPT_EXPORT, OS_SCRIPT_RENAME])

OS_API_FILE = 'ganeti_api_version'
OS_VARIANTS_FILE = 'variants.list'

# ssh constants
SSH_CONFIG_DIR = _autoconf.SSH_CONFIG_DIR
SSH_HOST_DSA_PRIV = SSH_CONFIG_DIR + "/ssh_host_dsa_key"
SSH_HOST_DSA_PUB = SSH_HOST_DSA_PRIV + ".pub"
SSH_HOST_RSA_PRIV = SSH_CONFIG_DIR + "/ssh_host_rsa_key"
SSH_HOST_RSA_PUB = SSH_HOST_RSA_PRIV + ".pub"
SSH = "ssh"
SCP = "scp"

# reboot types
INSTANCE_REBOOT_SOFT = "soft"
INSTANCE_REBOOT_HARD = "hard"
INSTANCE_REBOOT_FULL = "full"

REBOOT_TYPES = frozenset([INSTANCE_REBOOT_SOFT,
                          INSTANCE_REBOOT_HARD,
                          INSTANCE_REBOOT_FULL])

VTYPE_STRING = 'string'
VTYPE_BOOL = 'bool'
VTYPE_SIZE = 'size' # size, in MiBs
VTYPE_INT = 'int'
ENFORCEABLE_TYPES = frozenset([
                      VTYPE_STRING,
                      VTYPE_BOOL,
                      VTYPE_SIZE,
                      VTYPE_INT,
                      ])

# HV parameter names (global namespace)
HV_BOOT_ORDER = "boot_order"
HV_CDROM_IMAGE_PATH = "cdrom_image_path"
HV_NIC_TYPE = "nic_type"
HV_DISK_TYPE = "disk_type"
HV_VNC_BIND_ADDRESS = "vnc_bind_address"
HV_VNC_PASSWORD_FILE = "vnc_password_file"
HV_VNC_TLS = "vnc_tls"
HV_VNC_X509 = "vnc_x509_path"
HV_VNC_X509_VERIFY = "vnc_x509_verify"
HV_ACPI = "acpi"
HV_PAE = "pae"
HV_USE_BOOTLOADER = "use_bootloader"
HV_BOOTLOADER_ARGS = "bootloader_args"
HV_BOOTLOADER_PATH = "bootloader_path"
HV_KERNEL_ARGS = "kernel_args"
HV_KERNEL_PATH = "kernel_path"
HV_INITRD_PATH = "initrd_path"
HV_ROOT_PATH = "root_path"
HV_SERIAL_CONSOLE = "serial_console"
HV_USB_MOUSE = "usb_mouse"
HV_DEVICE_MODEL = "device_model"
HV_INIT_SCRIPT = "init_script"
HV_MIGRATION_PORT = "migration_port"
HV_USE_LOCALTIME = "use_localtime"
HV_DISK_CACHE = "disk_cache"
HV_SECURITY_MODEL = "security_model"
HV_SECURITY_DOMAIN = "security_domain"

HVS_PARAMETER_TYPES = {
  HV_BOOT_ORDER: VTYPE_STRING,
  HV_CDROM_IMAGE_PATH: VTYPE_STRING,
  HV_NIC_TYPE: VTYPE_STRING,
  HV_DISK_TYPE: VTYPE_STRING,
  HV_VNC_PASSWORD_FILE: VTYPE_STRING,
  HV_VNC_BIND_ADDRESS: VTYPE_STRING,
  HV_VNC_TLS: VTYPE_BOOL,
  HV_VNC_X509: VTYPE_STRING,
  HV_VNC_X509_VERIFY: VTYPE_BOOL,
  HV_ACPI: VTYPE_BOOL,
  HV_PAE: VTYPE_BOOL,
  HV_USE_BOOTLOADER: VTYPE_BOOL,
  HV_BOOTLOADER_PATH: VTYPE_STRING,
  HV_BOOTLOADER_ARGS: VTYPE_STRING,
  HV_KERNEL_PATH: VTYPE_STRING,
  HV_KERNEL_ARGS: VTYPE_STRING,
  HV_INITRD_PATH: VTYPE_STRING,
  HV_ROOT_PATH: VTYPE_STRING,
  HV_SERIAL_CONSOLE: VTYPE_BOOL,
  HV_USB_MOUSE: VTYPE_STRING,
  HV_DEVICE_MODEL: VTYPE_STRING,
  HV_INIT_SCRIPT: VTYPE_STRING,
  HV_MIGRATION_PORT: VTYPE_INT,
  HV_USE_LOCALTIME: VTYPE_BOOL,
  HV_DISK_CACHE: VTYPE_STRING,
  HV_SECURITY_MODEL: VTYPE_STRING,
  HV_SECURITY_DOMAIN: VTYPE_STRING,
  }

HVS_PARAMETERS = frozenset(HVS_PARAMETER_TYPES.keys())

# BE parameter names
BE_MEMORY = "memory"
BE_VCPUS = "vcpus"
BE_AUTO_BALANCE = "auto_balance"

BES_PARAMETER_TYPES = {
    BE_MEMORY: VTYPE_SIZE,
    BE_VCPUS: VTYPE_INT,
    BE_AUTO_BALANCE: VTYPE_BOOL,
    }

BES_PARAMETERS = frozenset(BES_PARAMETER_TYPES.keys())

# Instance Parameters Profile
PP_DEFAULT = "default"

NIC_MODE = "mode"
NIC_LINK = "link"

NIC_MODE_BRIDGED = "bridged"
NIC_MODE_ROUTED = "routed"

NIC_VALID_MODES = frozenset([NIC_MODE_BRIDGED, NIC_MODE_ROUTED])

NICS_PARAMETER_TYPES = {
    NIC_MODE: VTYPE_STRING,
    NIC_LINK: VTYPE_STRING,
    }

NICS_PARAMETERS = frozenset(NICS_PARAMETER_TYPES.keys())

# Hypervisor constants
HT_XEN_PVM = "xen-pvm"
HT_FAKE = "fake"
HT_XEN_HVM = "xen-hvm"
HT_KVM = "kvm"
HT_CHROOT = "chroot"
HYPER_TYPES = frozenset([HT_XEN_PVM, HT_FAKE, HT_XEN_HVM, HT_KVM, HT_CHROOT])
HTS_REQ_PORT = frozenset([HT_XEN_HVM, HT_KVM])

VNC_BASE_PORT = 5900
VNC_PASSWORD_FILE = CONF_DIR + "/vnc-cluster-password"
VNC_DEFAULT_BIND_ADDRESS = '0.0.0.0'

# NIC types
HT_NIC_RTL8139 = "rtl8139"
HT_NIC_NE2K_PCI = "ne2k_pci"
HT_NIC_NE2K_ISA = "ne2k_isa"
HT_NIC_I82551 = "i82551"
HT_NIC_I85557B = "i82557b"
HT_NIC_I8259ER = "i82559er"
HT_NIC_PCNET = "pcnet"
HT_NIC_E1000 = "e1000"
HT_NIC_PARAVIRTUAL = HT_DISK_PARAVIRTUAL = "paravirtual"

HT_HVM_VALID_NIC_TYPES = frozenset([HT_NIC_RTL8139, HT_NIC_NE2K_PCI,
                                    HT_NIC_NE2K_ISA, HT_NIC_PARAVIRTUAL])
HT_KVM_VALID_NIC_TYPES = frozenset([HT_NIC_RTL8139, HT_NIC_NE2K_PCI,
                                    HT_NIC_NE2K_ISA, HT_NIC_I82551,
                                    HT_NIC_I85557B, HT_NIC_I8259ER,
                                    HT_NIC_PCNET, HT_NIC_E1000,
                                    HT_NIC_PARAVIRTUAL])
# Disk types
HT_DISK_IOEMU = "ioemu"
HT_DISK_IDE = "ide"
HT_DISK_SCSI = "scsi"
HT_DISK_SD = "sd"
HT_DISK_MTD = "mtd"
HT_DISK_PFLASH = "pflash"

HT_CACHE_DEFAULT = "default"
HT_CACHE_NONE = "none"
HT_CACHE_WTHROUGH = "writethrough"
HT_CACHE_WBACK = "writeback"
HT_VALID_CACHE_TYPES = frozenset([HT_CACHE_DEFAULT,
                                  HT_CACHE_NONE,
                                  HT_CACHE_WTHROUGH,
                                  HT_CACHE_WBACK])

HT_HVM_VALID_DISK_TYPES = frozenset([HT_DISK_PARAVIRTUAL, HT_DISK_IOEMU])
HT_KVM_VALID_DISK_TYPES = frozenset([HT_DISK_PARAVIRTUAL, HT_DISK_IDE,
                                     HT_DISK_SCSI, HT_DISK_SD, HT_DISK_MTD,
                                     HT_DISK_PFLASH])

# Mouse types:
HT_MOUSE_MOUSE = "mouse"
HT_MOUSE_TABLET = "tablet"

HT_KVM_VALID_MOUSE_TYPES = frozenset([HT_MOUSE_MOUSE, HT_MOUSE_TABLET])

# Boot order
HT_BO_CDROM = "cdrom"
HT_BO_DISK = "disk"
HT_BO_NETWORK = "network"

HT_KVM_VALID_BO_TYPES = frozenset([HT_BO_CDROM, HT_BO_DISK, HT_BO_NETWORK])

# Security models
HT_SM_NONE = "none"
HT_SM_USER = "user"
HT_SM_POOL = "pool"

HT_KVM_VALID_SM_TYPES = frozenset([HT_SM_NONE, HT_SM_USER, HT_SM_POOL])

# Cluster Verify steps
VERIFY_NPLUSONE_MEM = 'nplusone_mem'
VERIFY_OPTIONAL_CHECKS = frozenset([VERIFY_NPLUSONE_MEM])

# Node verify constants
NV_FILELIST = "filelist"
NV_HVINFO = "hvinfo"
NV_HYPERVISOR = "hypervisor"
NV_INSTANCELIST = "instancelist"
NV_NODELIST = "nodelist"
NV_NODENETTEST = "node-net-test"
NV_VERSION = "version"
NV_VGLIST = "vglist"
NV_LVLIST = "lvlist"
NV_PVLIST = "pvlist"
NV_DRBDLIST = "drbd-list"
NV_NODESETUP = "nodesetup"
NV_TIME = "time"

# SSL certificate check constants (in days)
SSL_CERT_EXPIRATION_WARN = 30
SSL_CERT_EXPIRATION_ERROR = 7

# Allocator framework constants
IALLOCATOR_VERSION = 2
IALLOCATOR_DIR_IN = "in"
IALLOCATOR_DIR_OUT = "out"
IALLOCATOR_MODE_ALLOC = "allocate"
IALLOCATOR_MODE_RELOC = "relocate"
IALLOCATOR_MODE_MEVAC = "multi-evacuate"
IALLOCATOR_SEARCH_PATH = _autoconf.IALLOCATOR_SEARCH_PATH

# Job queue
JOB_QUEUE_VERSION = 1
JOB_QUEUE_LOCK_FILE = QUEUE_DIR + "/lock"
JOB_QUEUE_VERSION_FILE = QUEUE_DIR + "/version"
JOB_QUEUE_SERIAL_FILE = QUEUE_DIR + "/serial"
JOB_QUEUE_ARCHIVE_DIR = QUEUE_DIR + "/archive"
JOB_QUEUE_DRAIN_FILE = QUEUE_DIR + "/drain"
JOB_QUEUE_SIZE_HARD_LIMIT = 5000
JOB_QUEUE_SIZE_SOFT_LIMIT = JOB_QUEUE_SIZE_HARD_LIMIT * 0.8

JOB_ID_TEMPLATE = r"\d+"

# unchanged job return
JOB_NOTCHANGED = "nochange"

# Job status
JOB_STATUS_QUEUED = "queued"
JOB_STATUS_WAITLOCK = "waiting"
JOB_STATUS_CANCELING = "canceling"
JOB_STATUS_RUNNING = "running"
JOB_STATUS_CANCELED = "canceled"
JOB_STATUS_SUCCESS = "success"
JOB_STATUS_ERROR = "error"

# OpCode status
# not yet finalized
OP_STATUS_QUEUED = "queued"
OP_STATUS_WAITLOCK = "waiting"
OP_STATUS_CANCELING = "canceling"
OP_STATUS_RUNNING = "running"
# finalized
OP_STATUS_CANCELED = "canceled"
OP_STATUS_SUCCESS = "success"
OP_STATUS_ERROR = "error"
OPS_FINALIZED = frozenset([OP_STATUS_CANCELED,
                           OP_STATUS_SUCCESS,
                           OP_STATUS_ERROR])

# Execution log types
ELOG_MESSAGE = "message"
ELOG_PROGRESS = "progress"

# max dynamic devices
MAX_NICS = 8
MAX_DISKS = 16

# SSCONF keys
SS_CLUSTER_NAME = "cluster_name"
SS_CLUSTER_TAGS = "cluster_tags"
SS_FILE_STORAGE_DIR = "file_storage_dir"
SS_MASTER_CANDIDATES = "master_candidates"
SS_MASTER_CANDIDATES_IPS = "master_candidates_ips"
SS_MASTER_IP = "master_ip"
SS_MASTER_NETDEV = "master_netdev"
SS_MASTER_NODE = "master_node"
SS_NODE_LIST = "node_list"
SS_NODE_PRIMARY_IPS = "node_primary_ips"
SS_NODE_SECONDARY_IPS = "node_secondary_ips"
SS_OFFLINE_NODES = "offline_nodes"
SS_ONLINE_NODES = "online_nodes"
SS_INSTANCE_LIST = "instance_list"
SS_RELEASE_VERSION = "release_version"

# cluster wide default parameters
DEFAULT_ENABLED_HYPERVISOR = HT_XEN_PVM

HVC_DEFAULTS = {
  HT_XEN_PVM: {
    HV_USE_BOOTLOADER: False,
    HV_BOOTLOADER_PATH: XEN_BOOTLOADER,
    HV_BOOTLOADER_ARGS: '',
    HV_KERNEL_PATH: "/boot/vmlinuz-2.6-xenU",
    HV_INITRD_PATH: '',
    HV_ROOT_PATH: '/dev/sda1',
    HV_KERNEL_ARGS: 'ro',
    HV_MIGRATION_PORT: 8002,
    },
  HT_XEN_HVM: {
    HV_BOOT_ORDER: "cd",
    HV_CDROM_IMAGE_PATH: '',
    HV_NIC_TYPE: HT_NIC_RTL8139,
    HV_DISK_TYPE: HT_DISK_PARAVIRTUAL,
    HV_VNC_BIND_ADDRESS: '0.0.0.0',
    HV_VNC_PASSWORD_FILE: VNC_PASSWORD_FILE,
    HV_ACPI: True,
    HV_PAE: True,
    HV_KERNEL_PATH: "/usr/lib/xen/boot/hvmloader",
    HV_DEVICE_MODEL: "/usr/lib/xen/bin/qemu-dm",
    HV_MIGRATION_PORT: 8002,
    HV_USE_LOCALTIME: False,
    },
  HT_KVM: {
    HV_KERNEL_PATH: "/boot/vmlinuz-2.6-kvmU",
    HV_INITRD_PATH: '',
    HV_KERNEL_ARGS: 'ro',
    HV_ROOT_PATH: '/dev/vda1',
    HV_ACPI: True,
    HV_SERIAL_CONSOLE: True,
    HV_VNC_BIND_ADDRESS: '',
    HV_VNC_TLS: False,
    HV_VNC_X509: '',
    HV_VNC_X509_VERIFY: False,
    HV_VNC_PASSWORD_FILE: '',
    HV_CDROM_IMAGE_PATH: '',
    HV_BOOT_ORDER: HT_BO_DISK,
    HV_NIC_TYPE: HT_NIC_PARAVIRTUAL,
    HV_DISK_TYPE: HT_DISK_PARAVIRTUAL,
    HV_USB_MOUSE: '',
    HV_MIGRATION_PORT: 8102,
    HV_USE_LOCALTIME: False,
    HV_DISK_CACHE: HT_CACHE_DEFAULT,
    HV_SECURITY_MODEL: HT_SM_NONE,
    HV_SECURITY_DOMAIN: '',
    },
  HT_FAKE: {
    },
  HT_CHROOT: {
    HV_INIT_SCRIPT: "/ganeti-chroot",
    },
  }

HVC_GLOBALS = frozenset([
  HV_MIGRATION_PORT,
  ])

BEC_DEFAULTS = {
  BE_MEMORY: 128,
  BE_VCPUS: 1,
  BE_AUTO_BALANCE: True,
  }

NICC_DEFAULTS = {
  NIC_MODE: NIC_MODE_BRIDGED,
  NIC_LINK: DEFAULT_BRIDGE,
  }

MASTER_POOL_SIZE_DEFAULT = 10

CONFD_PROTOCOL_VERSION = 1

CONFD_REQ_PING = 0
CONFD_REQ_NODE_ROLE_BYNAME = 1
CONFD_REQ_NODE_PIP_BY_INSTANCE_IP = 2
CONFD_REQ_CLUSTER_MASTER = 3
CONFD_REQ_NODE_PIP_LIST = 4
CONFD_REQ_MC_PIP_LIST = 5
CONFD_REQ_INSTANCES_IPS_LIST = 6

# Confd request query fields. These are used to narrow down queries.
# These must be strings rather than integers, because json-encoding
# converts them to strings anyway, as they're used as dict-keys.
CONFD_REQQ_LINK = "0"
CONFD_REQQ_IP = "1"
CONFD_REQQ_IPLIST = "2"
CONFD_REQQ_FIELDS = "3"

CONFD_REQFIELD_NAME = "0"
CONFD_REQFIELD_IP = "1"
CONFD_REQFIELD_MNODE_PIP = "2"

CONFD_REQS = frozenset([
  CONFD_REQ_PING,
  CONFD_REQ_NODE_ROLE_BYNAME,
  CONFD_REQ_NODE_PIP_BY_INSTANCE_IP,
  CONFD_REQ_CLUSTER_MASTER,
  CONFD_REQ_NODE_PIP_LIST,
  CONFD_REQ_MC_PIP_LIST,
  CONFD_REQ_INSTANCES_IPS_LIST,
  ])

CONFD_REPL_STATUS_OK = 0
CONFD_REPL_STATUS_ERROR = 1
CONFD_REPL_STATUS_NOTIMPLEMENTED = 2

CONFD_REPL_STATUSES = frozenset([
  CONFD_REPL_STATUS_OK,
  CONFD_REPL_STATUS_ERROR,
  CONFD_REPL_STATUS_NOTIMPLEMENTED,
  ])

(CONFD_NODE_ROLE_MASTER,
 CONFD_NODE_ROLE_CANDIDATE,
 CONFD_NODE_ROLE_OFFLINE,
 CONFD_NODE_ROLE_DRAINED,
 CONFD_NODE_ROLE_REGULAR,
 ) = range(5)

# A few common errors for confd
CONFD_ERROR_UNKNOWN_ENTRY = 1
CONFD_ERROR_INTERNAL = 2
CONFD_ERROR_ARGUMENT = 3

# Each request is "salted" by the current timestamp.
# This constants decides how many seconds of skew to accept.
# TODO: make this a default and allow the value to be more configurable
CONFD_MAX_CLOCK_SKEW = 2 * NODE_MAX_CLOCK_SKEW

# When we haven't reloaded the config for more than this amount of seconds, we
# force a test to see if inotify is betraying us.
CONFD_CONFIG_RELOAD_TIMEOUT = 60

# If we receive more than one update in this amount of seconds, we move to
# polling every RATELIMIT seconds, rather than relying on inotify, to be able
# to serve more requests.
CONFD_CONFIG_RELOAD_RATELIMIT = 2

# Magic number prepended to all confd queries.
# This allows us to distinguish different types of confd protocols and handle
# them. For example by changing this we can move the whole payload to be
# compressed, or move away from json.
CONFD_MAGIC_FOURCC = 'plj0'

# By default a confd request is sent to the minimum between this number and all
# MCs. 6 was chosen because even in the case of a disastrous 50% response rate,
# we should have enough answers to be able to compare more than one.
CONFD_DEFAULT_REQ_COVERAGE = 6

# Timeout in seconds to expire pending query request in the confd client
# library. We don't actually expect any answer more than 10 seconds after we
# sent a request.
CONFD_CLIENT_EXPIRE_TIMEOUT = 10

# Maximum UDP datagram size.
# On IPv4: 64K - 20 (ip header size) - 8 (udp header size) = 65507
# On IPv6: 64K - 40 (ip6 header size) - 8 (udp header size) = 65487
#   (assuming we can't use jumbo frames)
# We just set this to 60K, which should be enough
MAX_UDP_DATA_SIZE = 61440<|MERGE_RESOLUTION|>--- conflicted
+++ resolved
@@ -130,14 +130,9 @@
   NODED: ("tcp", 1811),
   CONFD: ("udp", 1814),
   RAPI: ("tcp", 5080),
-<<<<<<< HEAD
-  }
-
-=======
   # used in the ganeti-nbma project
   NLD: ("udp", 1816),
 }
->>>>>>> 6d4a1656
 DEFAULT_NODED_PORT = DAEMONS_PORTS[NODED][1]
 DEFAULT_CONFD_PORT = DAEMONS_PORTS[CONFD][1]
 DEFAULT_RAPI_PORT = DAEMONS_PORTS[RAPI][1]
