#
#

# Copyright (C) 2006, 2007, 2008, 2009, 2010, 2011 Google Inc.
#
# This program is free software; you can redistribute it and/or modify
# it under the terms of the GNU General Public License as published by
# the Free Software Foundation; either version 2 of the License, or
# (at your option) any later version.
#
# This program is distributed in the hope that it will be useful, but
# WITHOUT ANY WARRANTY; without even the implied warranty of
# MERCHANTABILITY or FITNESS FOR A PARTICULAR PURPOSE.  See the GNU
# General Public License for more details.
#
# You should have received a copy of the GNU General Public License
# along with this program; if not, write to the Free Software
# Foundation, Inc., 51 Franklin Street, Fifth Floor, Boston, MA
# 02110-1301, USA.


"""Module dealing with command line parsing"""


import sys
import textwrap
import os.path
import time
import logging
import errno
import itertools
<<<<<<< HEAD
import shlex
=======
import optparse
>>>>>>> 431f2a80
from cStringIO import StringIO

from ganeti import utils
from ganeti import errors
from ganeti import constants
from ganeti import opcodes
from ganeti import luxi
from ganeti import ssconf
from ganeti import rpc
from ganeti import ssh
from ganeti import compat
from ganeti import netutils
from ganeti import qlang

from optparse import (TitledHelpFormatter,
                      Option, OptionValueError)


__all__ = [
  # Command line options
  "ADD_UIDS_OPT",
  "ALLOCATABLE_OPT",
  "ALLOC_POLICY_OPT",
  "ALL_OPT",
  "ALLOW_FAILOVER_OPT",
  "AUTO_PROMOTE_OPT",
  "AUTO_REPLACE_OPT",
  "BACKEND_OPT",
  "BLK_OS_OPT",
  "CAPAB_MASTER_OPT",
  "CAPAB_VM_OPT",
  "CLEANUP_OPT",
  "CLUSTER_DOMAIN_SECRET_OPT",
  "CONFIRM_OPT",
  "CP_SIZE_OPT",
  "DEBUG_OPT",
  "DEBUG_SIMERR_OPT",
  "DISKIDX_OPT",
  "DISK_OPT",
  "DISK_PARAMS_OPT",
  "DISK_TEMPLATE_OPT",
  "DRAINED_OPT",
  "DRY_RUN_OPT",
  "DRBD_HELPER_OPT",
  "DST_NODE_OPT",
  "EARLY_RELEASE_OPT",
  "ENABLED_HV_OPT",
  "ERROR_CODES_OPT",
  "FIELDS_OPT",
  "FILESTORE_DIR_OPT",
  "FILESTORE_DRIVER_OPT",
  "FORCE_FILTER_OPT",
  "FORCE_OPT",
  "FORCE_VARIANT_OPT",
  "GLOBAL_FILEDIR_OPT",
  "HID_OS_OPT",
  "GLOBAL_SHARED_FILEDIR_OPT",
  "HVLIST_OPT",
  "HVOPTS_OPT",
  "HYPERVISOR_OPT",
  "IALLOCATOR_OPT",
  "DEFAULT_IALLOCATOR_OPT",
  "IDENTIFY_DEFAULTS_OPT",
  "IGNORE_CONSIST_OPT",
  "IGNORE_ERRORS_OPT",
  "IGNORE_FAILURES_OPT",
  "IGNORE_OFFLINE_OPT",
  "IGNORE_REMOVE_FAILURES_OPT",
  "IGNORE_SECONDARIES_OPT",
  "IGNORE_SIZE_OPT",
  "INTERVAL_OPT",
  "MAC_PREFIX_OPT",
  "MAINTAIN_NODE_HEALTH_OPT",
  "MASTER_NETDEV_OPT",
  "MASTER_NETMASK_OPT",
  "MC_OPT",
  "MIGRATION_MODE_OPT",
  "NET_OPT",
  "NEW_CLUSTER_CERT_OPT",
  "NEW_CLUSTER_DOMAIN_SECRET_OPT",
  "NEW_CONFD_HMAC_KEY_OPT",
  "NEW_RAPI_CERT_OPT",
  "NEW_SECONDARY_OPT",
  "NEW_SPICE_CERT_OPT",
  "NIC_PARAMS_OPT",
  "NODE_FORCE_JOIN_OPT",
  "NODE_LIST_OPT",
  "NODE_PLACEMENT_OPT",
  "NODEGROUP_OPT",
  "NODE_PARAMS_OPT",
  "NODE_POWERED_OPT",
  "NODRBD_STORAGE_OPT",
  "NOHDR_OPT",
  "NOIPCHECK_OPT",
  "NO_INSTALL_OPT",
  "NONAMECHECK_OPT",
  "NOLVM_STORAGE_OPT",
  "NOMODIFY_ETCHOSTS_OPT",
  "NOMODIFY_SSH_SETUP_OPT",
  "NONICS_OPT",
  "NONLIVE_OPT",
  "NONPLUS1_OPT",
  "NOSHUTDOWN_OPT",
  "NOSTART_OPT",
  "NOSSH_KEYCHECK_OPT",
  "NOVOTING_OPT",
  "NO_REMEMBER_OPT",
  "NWSYNC_OPT",
  "OFFLINE_INST_OPT",
  "ONLINE_INST_OPT",
  "ON_PRIMARY_OPT",
  "ON_SECONDARY_OPT",
  "OFFLINE_OPT",
  "OSPARAMS_OPT",
  "OS_OPT",
  "OS_SIZE_OPT",
  "OOB_TIMEOUT_OPT",
  "POWER_DELAY_OPT",
  "PREALLOC_WIPE_DISKS_OPT",
  "PRIMARY_IP_VERSION_OPT",
  "PRIMARY_ONLY_OPT",
  "PRIORITY_OPT",
  "RAPI_CERT_OPT",
  "READD_OPT",
  "REBOOT_TYPE_OPT",
  "REMOVE_INSTANCE_OPT",
  "REMOVE_UIDS_OPT",
  "RESERVED_LVS_OPT",
  "RUNTIME_MEM_OPT",
  "ROMAN_OPT",
  "SECONDARY_IP_OPT",
  "SECONDARY_ONLY_OPT",
  "SELECT_OS_OPT",
  "SEP_OPT",
  "SHOWCMD_OPT",
  "SHUTDOWN_TIMEOUT_OPT",
  "SINGLE_NODE_OPT",
  "SPECS_CPU_COUNT_OPT",
  "SPECS_DISK_COUNT_OPT",
  "SPECS_DISK_SIZE_OPT",
  "SPECS_MEM_SIZE_OPT",
  "SPECS_NIC_COUNT_OPT",
  "SPECS_DISK_TEMPLATES",
  "SPICE_CACERT_OPT",
  "SPICE_CERT_OPT",
  "SRC_DIR_OPT",
  "SRC_NODE_OPT",
  "SUBMIT_OPT",
  "STARTUP_PAUSED_OPT",
  "STATIC_OPT",
  "SYNC_OPT",
  "TAG_ADD_OPT",
  "TAG_SRC_OPT",
  "TIMEOUT_OPT",
  "TO_GROUP_OPT",
  "UIDPOOL_OPT",
  "USEUNITS_OPT",
  "USE_EXTERNAL_MIP_SCRIPT",
  "USE_REPL_NET_OPT",
  "VERBOSE_OPT",
  "VG_NAME_OPT",
  "YES_DOIT_OPT",
  "DISK_STATE_OPT",
  "HV_STATE_OPT",
  "IGNORE_IPOLICY_OPT",
  "INSTANCE_POLICY_OPTS",
  # Generic functions for CLI programs
  "ConfirmOperation",
  "GenericMain",
  "GenericInstanceCreate",
  "GenericList",
  "GenericListFields",
  "GetClient",
  "GetOnlineNodes",
  "JobExecutor",
  "JobSubmittedException",
  "ParseTimespec",
  "RunWhileClusterStopped",
  "SubmitOpCode",
  "SubmitOrSend",
  "UsesRPC",
  # Formatting functions
  "ToStderr", "ToStdout",
  "FormatError",
  "FormatQueryResult",
  "FormatParameterDict",
  "GenerateTable",
  "AskUser",
  "FormatTimestamp",
  "FormatLogMessage",
  # Tags functions
  "ListTags",
  "AddTags",
  "RemoveTags",
  # command line options support infrastructure
  "ARGS_MANY_INSTANCES",
  "ARGS_MANY_NODES",
  "ARGS_MANY_GROUPS",
  "ARGS_NONE",
  "ARGS_ONE_INSTANCE",
  "ARGS_ONE_NODE",
  "ARGS_ONE_GROUP",
  "ARGS_ONE_OS",
  "ArgChoice",
  "ArgCommand",
  "ArgFile",
  "ArgGroup",
  "ArgHost",
  "ArgInstance",
  "ArgJobId",
  "ArgNode",
  "ArgOs",
  "ArgSuggest",
  "ArgUnknown",
  "OPT_COMPL_INST_ADD_NODES",
  "OPT_COMPL_MANY_NODES",
  "OPT_COMPL_ONE_IALLOCATOR",
  "OPT_COMPL_ONE_INSTANCE",
  "OPT_COMPL_ONE_NODE",
  "OPT_COMPL_ONE_NODEGROUP",
  "OPT_COMPL_ONE_OS",
  "cli_option",
  "SplitNodeOption",
  "CalculateOSNames",
  "ParseFields",
  "COMMON_CREATE_OPTS",
  ]

NO_PREFIX = "no_"
UN_PREFIX = "-"

#: Priorities (sorted)
_PRIORITY_NAMES = [
  ("low", constants.OP_PRIO_LOW),
  ("normal", constants.OP_PRIO_NORMAL),
  ("high", constants.OP_PRIO_HIGH),
  ]

#: Priority dictionary for easier lookup
# TODO: Replace this and _PRIORITY_NAMES with a single sorted dictionary once
# we migrate to Python 2.6
_PRIONAME_TO_VALUE = dict(_PRIORITY_NAMES)

# Query result status for clients
(QR_NORMAL,
 QR_UNKNOWN,
 QR_INCOMPLETE) = range(3)

#: Maximum batch size for ChooseJob
_CHOOSE_BATCH = 25


class _Argument:
  def __init__(self, min=0, max=None): # pylint: disable=W0622
    self.min = min
    self.max = max

  def __repr__(self):
    return ("<%s min=%s max=%s>" %
            (self.__class__.__name__, self.min, self.max))


class ArgSuggest(_Argument):
  """Suggesting argument.

  Value can be any of the ones passed to the constructor.

  """
  # pylint: disable=W0622
  def __init__(self, min=0, max=None, choices=None):
    _Argument.__init__(self, min=min, max=max)
    self.choices = choices

  def __repr__(self):
    return ("<%s min=%s max=%s choices=%r>" %
            (self.__class__.__name__, self.min, self.max, self.choices))


class ArgChoice(ArgSuggest):
  """Choice argument.

  Value can be any of the ones passed to the constructor. Like L{ArgSuggest},
  but value must be one of the choices.

  """


class ArgUnknown(_Argument):
  """Unknown argument to program (e.g. determined at runtime).

  """


class ArgInstance(_Argument):
  """Instances argument.

  """


class ArgNode(_Argument):
  """Node argument.

  """


class ArgGroup(_Argument):
  """Node group argument.

  """


class ArgJobId(_Argument):
  """Job ID argument.

  """


class ArgFile(_Argument):
  """File path argument.

  """


class ArgCommand(_Argument):
  """Command argument.

  """


class ArgHost(_Argument):
  """Host argument.

  """


class ArgOs(_Argument):
  """OS argument.

  """


ARGS_NONE = []
ARGS_MANY_INSTANCES = [ArgInstance()]
ARGS_MANY_NODES = [ArgNode()]
ARGS_MANY_GROUPS = [ArgGroup()]
ARGS_ONE_INSTANCE = [ArgInstance(min=1, max=1)]
ARGS_ONE_NODE = [ArgNode(min=1, max=1)]
# TODO
ARGS_ONE_GROUP = [ArgGroup(min=1, max=1)]
ARGS_ONE_OS = [ArgOs(min=1, max=1)]


def _ExtractTagsObject(opts, args):
  """Extract the tag type object.

  Note that this function will modify its args parameter.

  """
  if not hasattr(opts, "tag_type"):
    raise errors.ProgrammerError("tag_type not passed to _ExtractTagsObject")
  kind = opts.tag_type
  if kind == constants.TAG_CLUSTER:
    retval = kind, kind
  elif kind in (constants.TAG_NODEGROUP,
                constants.TAG_NODE,
                constants.TAG_INSTANCE):
    if not args:
      raise errors.OpPrereqError("no arguments passed to the command")
    name = args.pop(0)
    retval = kind, name
  else:
    raise errors.ProgrammerError("Unhandled tag type '%s'" % kind)
  return retval


def _ExtendTags(opts, args):
  """Extend the args if a source file has been given.

  This function will extend the tags with the contents of the file
  passed in the 'tags_source' attribute of the opts parameter. A file
  named '-' will be replaced by stdin.

  """
  fname = opts.tags_source
  if fname is None:
    return
  if fname == "-":
    new_fh = sys.stdin
  else:
    new_fh = open(fname, "r")
  new_data = []
  try:
    # we don't use the nice 'new_data = [line.strip() for line in fh]'
    # because of python bug 1633941
    while True:
      line = new_fh.readline()
      if not line:
        break
      new_data.append(line.strip())
  finally:
    new_fh.close()
  args.extend(new_data)


def ListTags(opts, args):
  """List the tags on a given object.

  This is a generic implementation that knows how to deal with all
  three cases of tag objects (cluster, node, instance). The opts
  argument is expected to contain a tag_type field denoting what
  object type we work on.

  """
  kind, name = _ExtractTagsObject(opts, args)
  cl = GetClient()
  result = cl.QueryTags(kind, name)
  result = list(result)
  result.sort()
  for tag in result:
    ToStdout(tag)


def AddTags(opts, args):
  """Add tags on a given object.

  This is a generic implementation that knows how to deal with all
  three cases of tag objects (cluster, node, instance). The opts
  argument is expected to contain a tag_type field denoting what
  object type we work on.

  """
  kind, name = _ExtractTagsObject(opts, args)
  _ExtendTags(opts, args)
  if not args:
    raise errors.OpPrereqError("No tags to be added")
  op = opcodes.OpTagsSet(kind=kind, name=name, tags=args)
  SubmitOpCode(op, opts=opts)


def RemoveTags(opts, args):
  """Remove tags from a given object.

  This is a generic implementation that knows how to deal with all
  three cases of tag objects (cluster, node, instance). The opts
  argument is expected to contain a tag_type field denoting what
  object type we work on.

  """
  kind, name = _ExtractTagsObject(opts, args)
  _ExtendTags(opts, args)
  if not args:
    raise errors.OpPrereqError("No tags to be removed")
  op = opcodes.OpTagsDel(kind=kind, name=name, tags=args)
  SubmitOpCode(op, opts=opts)


def check_unit(option, opt, value): # pylint: disable=W0613
  """OptParsers custom converter for units.

  """
  try:
    return utils.ParseUnit(value)
  except errors.UnitParseError, err:
    raise OptionValueError("option %s: %s" % (opt, err))


def _SplitKeyVal(opt, data):
  """Convert a KeyVal string into a dict.

  This function will convert a key=val[,...] string into a dict. Empty
  values will be converted specially: keys which have the prefix 'no_'
  will have the value=False and the prefix stripped, the others will
  have value=True.

  @type opt: string
  @param opt: a string holding the option name for which we process the
      data, used in building error messages
  @type data: string
  @param data: a string of the format key=val,key=val,...
  @rtype: dict
  @return: {key=val, key=val}
  @raises errors.ParameterError: if there are duplicate keys

  """
  kv_dict = {}
  if data:
    for elem in utils.UnescapeAndSplit(data, sep=","):
      if "=" in elem:
        key, val = elem.split("=", 1)
      else:
        if elem.startswith(NO_PREFIX):
          key, val = elem[len(NO_PREFIX):], False
        elif elem.startswith(UN_PREFIX):
          key, val = elem[len(UN_PREFIX):], None
        else:
          key, val = elem, True
      if key in kv_dict:
        raise errors.ParameterError("Duplicate key '%s' in option %s" %
                                    (key, opt))
      kv_dict[key] = val
  return kv_dict


def check_ident_key_val(option, opt, value):  # pylint: disable=W0613
  """Custom parser for ident:key=val,key=val options.

  This will store the parsed values as a tuple (ident, {key: val}). As such,
  multiple uses of this option via action=append is possible.

  """
  if ":" not in value:
    ident, rest = value, ""
  else:
    ident, rest = value.split(":", 1)

  if ident.startswith(NO_PREFIX):
    if rest:
      msg = "Cannot pass options when removing parameter groups: %s" % value
      raise errors.ParameterError(msg)
    retval = (ident[len(NO_PREFIX):], False)
  elif ident.startswith(UN_PREFIX):
    if rest:
      msg = "Cannot pass options when removing parameter groups: %s" % value
      raise errors.ParameterError(msg)
    retval = (ident[len(UN_PREFIX):], None)
  else:
    kv_dict = _SplitKeyVal(opt, rest)
    retval = (ident, kv_dict)
  return retval


def check_key_val(option, opt, value):  # pylint: disable=W0613
  """Custom parser class for key=val,key=val options.

  This will store the parsed values as a dict {key: val}.

  """
  return _SplitKeyVal(opt, value)


def check_bool(option, opt, value): # pylint: disable=W0613
  """Custom parser for yes/no options.

  This will store the parsed value as either True or False.

  """
  value = value.lower()
  if value == constants.VALUE_FALSE or value == "no":
    return False
  elif value == constants.VALUE_TRUE or value == "yes":
    return True
  else:
    raise errors.ParameterError("Invalid boolean value '%s'" % value)


def check_list(option, opt, value): # pylint: disable=W0613
  """Custom parser for comma-separated lists.

  """
  # we have to make this explicit check since "".split(",") is [""],
  # not an empty list :(
  if not value:
    return []
  else:
    return utils.UnescapeAndSplit(value)


# completion_suggestion is normally a list. Using numeric values not evaluating
# to False for dynamic completion.
(OPT_COMPL_MANY_NODES,
 OPT_COMPL_ONE_NODE,
 OPT_COMPL_ONE_INSTANCE,
 OPT_COMPL_ONE_OS,
 OPT_COMPL_ONE_IALLOCATOR,
 OPT_COMPL_INST_ADD_NODES,
 OPT_COMPL_ONE_NODEGROUP) = range(100, 107)

OPT_COMPL_ALL = frozenset([
  OPT_COMPL_MANY_NODES,
  OPT_COMPL_ONE_NODE,
  OPT_COMPL_ONE_INSTANCE,
  OPT_COMPL_ONE_OS,
  OPT_COMPL_ONE_IALLOCATOR,
  OPT_COMPL_INST_ADD_NODES,
  OPT_COMPL_ONE_NODEGROUP,
  ])


class CliOption(Option):
  """Custom option class for optparse.

  """
  ATTRS = Option.ATTRS + [
    "completion_suggest",
    ]
  TYPES = Option.TYPES + (
    "identkeyval",
    "keyval",
    "unit",
    "bool",
    "list",
    )
  TYPE_CHECKER = Option.TYPE_CHECKER.copy()
  TYPE_CHECKER["identkeyval"] = check_ident_key_val
  TYPE_CHECKER["keyval"] = check_key_val
  TYPE_CHECKER["unit"] = check_unit
  TYPE_CHECKER["bool"] = check_bool
  TYPE_CHECKER["list"] = check_list


# optparse.py sets make_option, so we do it for our own option class, too
cli_option = CliOption


_YORNO = "yes|no"

DEBUG_OPT = cli_option("-d", "--debug", default=0, action="count",
                       help="Increase debugging level")

NOHDR_OPT = cli_option("--no-headers", default=False,
                       action="store_true", dest="no_headers",
                       help="Don't display column headers")

SEP_OPT = cli_option("--separator", default=None,
                     action="store", dest="separator",
                     help=("Separator between output fields"
                           " (defaults to one space)"))

USEUNITS_OPT = cli_option("--units", default=None,
                          dest="units", choices=("h", "m", "g", "t"),
                          help="Specify units for output (one of h/m/g/t)")

FIELDS_OPT = cli_option("-o", "--output", dest="output", action="store",
                        type="string", metavar="FIELDS",
                        help="Comma separated list of output fields")

FORCE_OPT = cli_option("-f", "--force", dest="force", action="store_true",
                       default=False, help="Force the operation")

CONFIRM_OPT = cli_option("--yes", dest="confirm", action="store_true",
                         default=False, help="Do not require confirmation")

IGNORE_OFFLINE_OPT = cli_option("--ignore-offline", dest="ignore_offline",
                                  action="store_true", default=False,
                                  help=("Ignore offline nodes and do as much"
                                        " as possible"))

TAG_ADD_OPT = cli_option("--tags", dest="tags",
                         default=None, help="Comma-separated list of instance"
                                            " tags")

TAG_SRC_OPT = cli_option("--from", dest="tags_source",
                         default=None, help="File with tag names")

SUBMIT_OPT = cli_option("--submit", dest="submit_only",
                        default=False, action="store_true",
                        help=("Submit the job and return the job ID, but"
                              " don't wait for the job to finish"))

SYNC_OPT = cli_option("--sync", dest="do_locking",
                      default=False, action="store_true",
                      help=("Grab locks while doing the queries"
                            " in order to ensure more consistent results"))

DRY_RUN_OPT = cli_option("--dry-run", default=False,
                         action="store_true",
                         help=("Do not execute the operation, just run the"
                               " check steps and verify it it could be"
                               " executed"))

VERBOSE_OPT = cli_option("-v", "--verbose", default=False,
                         action="store_true",
                         help="Increase the verbosity of the operation")

DEBUG_SIMERR_OPT = cli_option("--debug-simulate-errors", default=False,
                              action="store_true", dest="simulate_errors",
                              help="Debugging option that makes the operation"
                              " treat most runtime checks as failed")

NWSYNC_OPT = cli_option("--no-wait-for-sync", dest="wait_for_sync",
                        default=True, action="store_false",
                        help="Don't wait for sync (DANGEROUS!)")

ONLINE_INST_OPT = cli_option("--online", dest="online_inst",
                             action="store_true", default=False,
                             help="Enable offline instance")

OFFLINE_INST_OPT = cli_option("--offline", dest="offline_inst",
                              action="store_true", default=False,
                              help="Disable down instance")

DISK_TEMPLATE_OPT = cli_option("-t", "--disk-template", dest="disk_template",
                               help=("Custom disk setup (%s)" %
                                     utils.CommaJoin(constants.DISK_TEMPLATES)),
                               default=None, metavar="TEMPL",
                               choices=list(constants.DISK_TEMPLATES))

NONICS_OPT = cli_option("--no-nics", default=False, action="store_true",
                        help="Do not create any network cards for"
                        " the instance")

FILESTORE_DIR_OPT = cli_option("--file-storage-dir", dest="file_storage_dir",
                               help="Relative path under default cluster-wide"
                               " file storage dir to store file-based disks",
                               default=None, metavar="<DIR>")

FILESTORE_DRIVER_OPT = cli_option("--file-driver", dest="file_driver",
                                  help="Driver to use for image files",
                                  default="loop", metavar="<DRIVER>",
                                  choices=list(constants.FILE_DRIVER))

IALLOCATOR_OPT = cli_option("-I", "--iallocator", metavar="<NAME>",
                            help="Select nodes for the instance automatically"
                            " using the <NAME> iallocator plugin",
                            default=None, type="string",
                            completion_suggest=OPT_COMPL_ONE_IALLOCATOR)

DEFAULT_IALLOCATOR_OPT = cli_option("-I", "--default-iallocator",
                            metavar="<NAME>",
                            help="Set the default instance allocator plugin",
                            default=None, type="string",
                            completion_suggest=OPT_COMPL_ONE_IALLOCATOR)

OS_OPT = cli_option("-o", "--os-type", dest="os", help="What OS to run",
                    metavar="<os>",
                    completion_suggest=OPT_COMPL_ONE_OS)

OSPARAMS_OPT = cli_option("-O", "--os-parameters", dest="osparams",
                         type="keyval", default={},
                         help="OS parameters")

FORCE_VARIANT_OPT = cli_option("--force-variant", dest="force_variant",
                               action="store_true", default=False,
                               help="Force an unknown variant")

NO_INSTALL_OPT = cli_option("--no-install", dest="no_install",
                            action="store_true", default=False,
                            help="Do not install the OS (will"
                            " enable no-start)")

BACKEND_OPT = cli_option("-B", "--backend-parameters", dest="beparams",
                         type="keyval", default={},
                         help="Backend parameters")

HVOPTS_OPT = cli_option("-H", "--hypervisor-parameters", type="keyval",
                        default={}, dest="hvparams",
                        help="Hypervisor parameters")

DISK_PARAMS_OPT = cli_option("-D", "--disk-parameters", dest="diskparams",
                             help="Disk template parameters, in the format"
                             " template:option=value,option=value,...",
                             type="identkeyval", action="append", default=[])

SPECS_MEM_SIZE_OPT = cli_option("--specs-mem-size", dest="ispecs_mem_size",
                                 type="keyval", default={},
                                 help="Memory count specs: min, max, std"
                                 " (in MB)")

SPECS_CPU_COUNT_OPT = cli_option("--specs-cpu-count", dest="ispecs_cpu_count",
                                 type="keyval", default={},
                                 help="CPU count specs: min, max, std")

SPECS_DISK_COUNT_OPT = cli_option("--specs-disk-count",
                                  dest="ispecs_disk_count",
                                  type="keyval", default={},
                                  help="Disk count specs: min, max, std")

SPECS_DISK_SIZE_OPT = cli_option("--specs-disk-size", dest="ispecs_disk_size",
                                 type="keyval", default={},
                                 help="Disk size specs: min, max, std (in MB)")

SPECS_NIC_COUNT_OPT = cli_option("--specs-nic-count", dest="ispecs_nic_count",
                                 type="keyval", default={},
                                 help="NIC count specs: min, max, std")

SPECS_DISK_TEMPLATES = cli_option("--specs-disk-templates",
                                  dest="ispecs_disk_templates",
                                  type="list", default=None,
                                  help="Comma-separated list of"
                                  " enabled disk templates")

HYPERVISOR_OPT = cli_option("-H", "--hypervisor-parameters", dest="hypervisor",
                            help="Hypervisor and hypervisor options, in the"
                            " format hypervisor:option=value,option=value,...",
                            default=None, type="identkeyval")

HVLIST_OPT = cli_option("-H", "--hypervisor-parameters", dest="hvparams",
                        help="Hypervisor and hypervisor options, in the"
                        " format hypervisor:option=value,option=value,...",
                        default=[], action="append", type="identkeyval")

NOIPCHECK_OPT = cli_option("--no-ip-check", dest="ip_check", default=True,
                           action="store_false",
                           help="Don't check that the instance's IP"
                           " is alive")

NONAMECHECK_OPT = cli_option("--no-name-check", dest="name_check",
                             default=True, action="store_false",
                             help="Don't check that the instance's name"
                             " is resolvable")

NET_OPT = cli_option("--net",
                     help="NIC parameters", default=[],
                     dest="nics", action="append", type="identkeyval")

DISK_OPT = cli_option("--disk", help="Disk parameters", default=[],
                      dest="disks", action="append", type="identkeyval")

DISKIDX_OPT = cli_option("--disks", dest="disks", default=None,
                         help="Comma-separated list of disks"
                         " indices to act on (e.g. 0,2) (optional,"
                         " defaults to all disks)")

OS_SIZE_OPT = cli_option("-s", "--os-size", dest="sd_size",
                         help="Enforces a single-disk configuration using the"
                         " given disk size, in MiB unless a suffix is used",
                         default=None, type="unit", metavar="<size>")

IGNORE_CONSIST_OPT = cli_option("--ignore-consistency",
                                dest="ignore_consistency",
                                action="store_true", default=False,
                                help="Ignore the consistency of the disks on"
                                " the secondary")

ALLOW_FAILOVER_OPT = cli_option("--allow-failover",
                                dest="allow_failover",
                                action="store_true", default=False,
                                help="If migration is not possible fallback to"
                                     " failover")

NONLIVE_OPT = cli_option("--non-live", dest="live",
                         default=True, action="store_false",
                         help="Do a non-live migration (this usually means"
                         " freeze the instance, save the state, transfer and"
                         " only then resume running on the secondary node)")

MIGRATION_MODE_OPT = cli_option("--migration-mode", dest="migration_mode",
                                default=None,
                                choices=list(constants.HT_MIGRATION_MODES),
                                help="Override default migration mode (choose"
                                " either live or non-live")

NODE_PLACEMENT_OPT = cli_option("-n", "--node", dest="node",
                                help="Target node and optional secondary node",
                                metavar="<pnode>[:<snode>]",
                                completion_suggest=OPT_COMPL_INST_ADD_NODES)

NODE_LIST_OPT = cli_option("-n", "--node", dest="nodes", default=[],
                           action="append", metavar="<node>",
                           help="Use only this node (can be used multiple"
                           " times, if not given defaults to all nodes)",
                           completion_suggest=OPT_COMPL_ONE_NODE)

NODEGROUP_OPT_NAME = "--node-group"
NODEGROUP_OPT = cli_option("-g", NODEGROUP_OPT_NAME,
                           dest="nodegroup",
                           help="Node group (name or uuid)",
                           metavar="<nodegroup>",
                           default=None, type="string",
                           completion_suggest=OPT_COMPL_ONE_NODEGROUP)

SINGLE_NODE_OPT = cli_option("-n", "--node", dest="node", help="Target node",
                             metavar="<node>",
                             completion_suggest=OPT_COMPL_ONE_NODE)

NOSTART_OPT = cli_option("--no-start", dest="start", default=True,
                         action="store_false",
                         help="Don't start the instance after creation")

SHOWCMD_OPT = cli_option("--show-cmd", dest="show_command",
                         action="store_true", default=False,
                         help="Show command instead of executing it")

CLEANUP_OPT = cli_option("--cleanup", dest="cleanup",
                         default=False, action="store_true",
                         help="Instead of performing the migration, try to"
                         " recover from a failed cleanup. This is safe"
                         " to run even if the instance is healthy, but it"
                         " will create extra replication traffic and "
                         " disrupt briefly the replication (like during the"
                         " migration")

STATIC_OPT = cli_option("-s", "--static", dest="static",
                        action="store_true", default=False,
                        help="Only show configuration data, not runtime data")

ALL_OPT = cli_option("--all", dest="show_all",
                     default=False, action="store_true",
                     help="Show info on all instances on the cluster."
                     " This can take a long time to run, use wisely")

SELECT_OS_OPT = cli_option("--select-os", dest="select_os",
                           action="store_true", default=False,
                           help="Interactive OS reinstall, lists available"
                           " OS templates for selection")

IGNORE_FAILURES_OPT = cli_option("--ignore-failures", dest="ignore_failures",
                                 action="store_true", default=False,
                                 help="Remove the instance from the cluster"
                                 " configuration even if there are failures"
                                 " during the removal process")

IGNORE_REMOVE_FAILURES_OPT = cli_option("--ignore-remove-failures",
                                        dest="ignore_remove_failures",
                                        action="store_true", default=False,
                                        help="Remove the instance from the"
                                        " cluster configuration even if there"
                                        " are failures during the removal"
                                        " process")

REMOVE_INSTANCE_OPT = cli_option("--remove-instance", dest="remove_instance",
                                 action="store_true", default=False,
                                 help="Remove the instance from the cluster")

DST_NODE_OPT = cli_option("-n", "--target-node", dest="dst_node",
                               help="Specifies the new node for the instance",
                               metavar="NODE", default=None,
                               completion_suggest=OPT_COMPL_ONE_NODE)

NEW_SECONDARY_OPT = cli_option("-n", "--new-secondary", dest="dst_node",
                               help="Specifies the new secondary node",
                               metavar="NODE", default=None,
                               completion_suggest=OPT_COMPL_ONE_NODE)

ON_PRIMARY_OPT = cli_option("-p", "--on-primary", dest="on_primary",
                            default=False, action="store_true",
                            help="Replace the disk(s) on the primary"
                                 " node (applies only to internally mirrored"
                                 " disk templates, e.g. %s)" %
                                 utils.CommaJoin(constants.DTS_INT_MIRROR))

ON_SECONDARY_OPT = cli_option("-s", "--on-secondary", dest="on_secondary",
                              default=False, action="store_true",
                              help="Replace the disk(s) on the secondary"
                                   " node (applies only to internally mirrored"
                                   " disk templates, e.g. %s)" %
                                   utils.CommaJoin(constants.DTS_INT_MIRROR))

AUTO_PROMOTE_OPT = cli_option("--auto-promote", dest="auto_promote",
                              default=False, action="store_true",
                              help="Lock all nodes and auto-promote as needed"
                              " to MC status")

AUTO_REPLACE_OPT = cli_option("-a", "--auto", dest="auto",
                              default=False, action="store_true",
                              help="Automatically replace faulty disks"
                                   " (applies only to internally mirrored"
                                   " disk templates, e.g. %s)" %
                                   utils.CommaJoin(constants.DTS_INT_MIRROR))

IGNORE_SIZE_OPT = cli_option("--ignore-size", dest="ignore_size",
                             default=False, action="store_true",
                             help="Ignore current recorded size"
                             " (useful for forcing activation when"
                             " the recorded size is wrong)")

SRC_NODE_OPT = cli_option("--src-node", dest="src_node", help="Source node",
                          metavar="<node>",
                          completion_suggest=OPT_COMPL_ONE_NODE)

SRC_DIR_OPT = cli_option("--src-dir", dest="src_dir", help="Source directory",
                         metavar="<dir>")

SECONDARY_IP_OPT = cli_option("-s", "--secondary-ip", dest="secondary_ip",
                              help="Specify the secondary ip for the node",
                              metavar="ADDRESS", default=None)

READD_OPT = cli_option("--readd", dest="readd",
                       default=False, action="store_true",
                       help="Readd old node after replacing it")

NOSSH_KEYCHECK_OPT = cli_option("--no-ssh-key-check", dest="ssh_key_check",
                                default=True, action="store_false",
                                help="Disable SSH key fingerprint checking")

NODE_FORCE_JOIN_OPT = cli_option("--force-join", dest="force_join",
                                 default=False, action="store_true",
                                 help="Force the joining of a node")

MC_OPT = cli_option("-C", "--master-candidate", dest="master_candidate",
                    type="bool", default=None, metavar=_YORNO,
                    help="Set the master_candidate flag on the node")

OFFLINE_OPT = cli_option("-O", "--offline", dest="offline", metavar=_YORNO,
                         type="bool", default=None,
                         help=("Set the offline flag on the node"
                               " (cluster does not communicate with offline"
                               " nodes)"))

DRAINED_OPT = cli_option("-D", "--drained", dest="drained", metavar=_YORNO,
                         type="bool", default=None,
                         help=("Set the drained flag on the node"
                               " (excluded from allocation operations)"))

CAPAB_MASTER_OPT = cli_option("--master-capable", dest="master_capable",
                    type="bool", default=None, metavar=_YORNO,
                    help="Set the master_capable flag on the node")

CAPAB_VM_OPT = cli_option("--vm-capable", dest="vm_capable",
                    type="bool", default=None, metavar=_YORNO,
                    help="Set the vm_capable flag on the node")

ALLOCATABLE_OPT = cli_option("--allocatable", dest="allocatable",
                             type="bool", default=None, metavar=_YORNO,
                             help="Set the allocatable flag on a volume")

NOLVM_STORAGE_OPT = cli_option("--no-lvm-storage", dest="lvm_storage",
                               help="Disable support for lvm based instances"
                               " (cluster-wide)",
                               action="store_false", default=True)

ENABLED_HV_OPT = cli_option("--enabled-hypervisors",
                            dest="enabled_hypervisors",
                            help="Comma-separated list of hypervisors",
                            type="string", default=None)

NIC_PARAMS_OPT = cli_option("-N", "--nic-parameters", dest="nicparams",
                            type="keyval", default={},
                            help="NIC parameters")

CP_SIZE_OPT = cli_option("-C", "--candidate-pool-size", default=None,
                         dest="candidate_pool_size", type="int",
                         help="Set the candidate pool size")

VG_NAME_OPT = cli_option("--vg-name", dest="vg_name",
                         help=("Enables LVM and specifies the volume group"
                               " name (cluster-wide) for disk allocation"
                               " [%s]" % constants.DEFAULT_VG),
                         metavar="VG", default=None)

YES_DOIT_OPT = cli_option("--yes-do-it", "--ya-rly", dest="yes_do_it",
                          help="Destroy cluster", action="store_true")

NOVOTING_OPT = cli_option("--no-voting", dest="no_voting",
                          help="Skip node agreement check (dangerous)",
                          action="store_true", default=False)

MAC_PREFIX_OPT = cli_option("-m", "--mac-prefix", dest="mac_prefix",
                            help="Specify the mac prefix for the instance IP"
                            " addresses, in the format XX:XX:XX",
                            metavar="PREFIX",
                            default=None)

MASTER_NETDEV_OPT = cli_option("--master-netdev", dest="master_netdev",
                               help="Specify the node interface (cluster-wide)"
                               " on which the master IP address will be added"
                               " (cluster init default: %s)" %
                               constants.DEFAULT_BRIDGE,
                               metavar="NETDEV",
                               default=None)

MASTER_NETMASK_OPT = cli_option("--master-netmask", dest="master_netmask",
                                help="Specify the netmask of the master IP",
                                metavar="NETMASK",
                                default=None)

USE_EXTERNAL_MIP_SCRIPT = cli_option("--use-external-mip-script",
                                dest="use_external_mip_script",
                                help="Specify whether to run a user-provided"
                                " script for the master IP address turnup and"
                                " turndown operations",
                                type="bool", metavar=_YORNO, default=None)

GLOBAL_FILEDIR_OPT = cli_option("--file-storage-dir", dest="file_storage_dir",
                                help="Specify the default directory (cluster-"
                                "wide) for storing the file-based disks [%s]" %
                                constants.DEFAULT_FILE_STORAGE_DIR,
                                metavar="DIR",
                                default=constants.DEFAULT_FILE_STORAGE_DIR)

GLOBAL_SHARED_FILEDIR_OPT = cli_option("--shared-file-storage-dir",
                            dest="shared_file_storage_dir",
                            help="Specify the default directory (cluster-"
                            "wide) for storing the shared file-based"
                            " disks [%s]" %
                            constants.DEFAULT_SHARED_FILE_STORAGE_DIR,
                            metavar="SHAREDDIR",
                            default=constants.DEFAULT_SHARED_FILE_STORAGE_DIR)

NOMODIFY_ETCHOSTS_OPT = cli_option("--no-etc-hosts", dest="modify_etc_hosts",
                                   help="Don't modify /etc/hosts",
                                   action="store_false", default=True)

NOMODIFY_SSH_SETUP_OPT = cli_option("--no-ssh-init", dest="modify_ssh_setup",
                                    help="Don't initialize SSH keys",
                                    action="store_false", default=True)

ERROR_CODES_OPT = cli_option("--error-codes", dest="error_codes",
                             help="Enable parseable error messages",
                             action="store_true", default=False)

NONPLUS1_OPT = cli_option("--no-nplus1-mem", dest="skip_nplusone_mem",
                          help="Skip N+1 memory redundancy tests",
                          action="store_true", default=False)

REBOOT_TYPE_OPT = cli_option("-t", "--type", dest="reboot_type",
                             help="Type of reboot: soft/hard/full",
                             default=constants.INSTANCE_REBOOT_HARD,
                             metavar="<REBOOT>",
                             choices=list(constants.REBOOT_TYPES))

IGNORE_SECONDARIES_OPT = cli_option("--ignore-secondaries",
                                    dest="ignore_secondaries",
                                    default=False, action="store_true",
                                    help="Ignore errors from secondaries")

NOSHUTDOWN_OPT = cli_option("--noshutdown", dest="shutdown",
                            action="store_false", default=True,
                            help="Don't shutdown the instance (unsafe)")

TIMEOUT_OPT = cli_option("--timeout", dest="timeout", type="int",
                         default=constants.DEFAULT_SHUTDOWN_TIMEOUT,
                         help="Maximum time to wait")

SHUTDOWN_TIMEOUT_OPT = cli_option("--shutdown-timeout",
                         dest="shutdown_timeout", type="int",
                         default=constants.DEFAULT_SHUTDOWN_TIMEOUT,
                         help="Maximum time to wait for instance shutdown")

INTERVAL_OPT = cli_option("--interval", dest="interval", type="int",
                          default=None,
                          help=("Number of seconds between repetions of the"
                                " command"))

EARLY_RELEASE_OPT = cli_option("--early-release",
                               dest="early_release", default=False,
                               action="store_true",
                               help="Release the locks on the secondary"
                               " node(s) early")

NEW_CLUSTER_CERT_OPT = cli_option("--new-cluster-certificate",
                                  dest="new_cluster_cert",
                                  default=False, action="store_true",
                                  help="Generate a new cluster certificate")

RAPI_CERT_OPT = cli_option("--rapi-certificate", dest="rapi_cert",
                           default=None,
                           help="File containing new RAPI certificate")

NEW_RAPI_CERT_OPT = cli_option("--new-rapi-certificate", dest="new_rapi_cert",
                               default=None, action="store_true",
                               help=("Generate a new self-signed RAPI"
                                     " certificate"))

SPICE_CERT_OPT = cli_option("--spice-certificate", dest="spice_cert",
                           default=None,
                           help="File containing new SPICE certificate")

SPICE_CACERT_OPT = cli_option("--spice-ca-certificate", dest="spice_cacert",
                           default=None,
                           help="File containing the certificate of the CA"
                                " which signed the SPICE certificate")

NEW_SPICE_CERT_OPT = cli_option("--new-spice-certificate",
                               dest="new_spice_cert", default=None,
                               action="store_true",
                               help=("Generate a new self-signed SPICE"
                                     " certificate"))

NEW_CONFD_HMAC_KEY_OPT = cli_option("--new-confd-hmac-key",
                                    dest="new_confd_hmac_key",
                                    default=False, action="store_true",
                                    help=("Create a new HMAC key for %s" %
                                          constants.CONFD))

CLUSTER_DOMAIN_SECRET_OPT = cli_option("--cluster-domain-secret",
                                       dest="cluster_domain_secret",
                                       default=None,
                                       help=("Load new new cluster domain"
                                             " secret from file"))

NEW_CLUSTER_DOMAIN_SECRET_OPT = cli_option("--new-cluster-domain-secret",
                                           dest="new_cluster_domain_secret",
                                           default=False, action="store_true",
                                           help=("Create a new cluster domain"
                                                 " secret"))

USE_REPL_NET_OPT = cli_option("--use-replication-network",
                              dest="use_replication_network",
                              help="Whether to use the replication network"
                              " for talking to the nodes",
                              action="store_true", default=False)

MAINTAIN_NODE_HEALTH_OPT = \
    cli_option("--maintain-node-health", dest="maintain_node_health",
               metavar=_YORNO, default=None, type="bool",
               help="Configure the cluster to automatically maintain node"
               " health, by shutting down unknown instances, shutting down"
               " unknown DRBD devices, etc.")

IDENTIFY_DEFAULTS_OPT = \
    cli_option("--identify-defaults", dest="identify_defaults",
               default=False, action="store_true",
               help="Identify which saved instance parameters are equal to"
               " the current cluster defaults and set them as such, instead"
               " of marking them as overridden")

UIDPOOL_OPT = cli_option("--uid-pool", default=None,
                         action="store", dest="uid_pool",
                         help=("A list of user-ids or user-id"
                               " ranges separated by commas"))

ADD_UIDS_OPT = cli_option("--add-uids", default=None,
                          action="store", dest="add_uids",
                          help=("A list of user-ids or user-id"
                                " ranges separated by commas, to be"
                                " added to the user-id pool"))

REMOVE_UIDS_OPT = cli_option("--remove-uids", default=None,
                             action="store", dest="remove_uids",
                             help=("A list of user-ids or user-id"
                                   " ranges separated by commas, to be"
                                   " removed from the user-id pool"))

RESERVED_LVS_OPT = cli_option("--reserved-lvs", default=None,
                             action="store", dest="reserved_lvs",
                             help=("A comma-separated list of reserved"
                                   " logical volumes names, that will be"
                                   " ignored by cluster verify"))

ROMAN_OPT = cli_option("--roman",
                       dest="roman_integers", default=False,
                       action="store_true",
                       help="Use roman numbers for positive integers")

DRBD_HELPER_OPT = cli_option("--drbd-usermode-helper", dest="drbd_helper",
                             action="store", default=None,
                             help="Specifies usermode helper for DRBD")

NODRBD_STORAGE_OPT = cli_option("--no-drbd-storage", dest="drbd_storage",
                                action="store_false", default=True,
                                help="Disable support for DRBD")

PRIMARY_IP_VERSION_OPT = \
    cli_option("--primary-ip-version", default=constants.IP4_VERSION,
               action="store", dest="primary_ip_version",
               metavar="%d|%d" % (constants.IP4_VERSION,
                                  constants.IP6_VERSION),
               help="Cluster-wide IP version for primary IP")

PRIORITY_OPT = cli_option("--priority", default=None, dest="priority",
                          metavar="|".join(name for name, _ in _PRIORITY_NAMES),
                          choices=_PRIONAME_TO_VALUE.keys(),
                          help="Priority for opcode processing")

HID_OS_OPT = cli_option("--hidden", dest="hidden",
                        type="bool", default=None, metavar=_YORNO,
                        help="Sets the hidden flag on the OS")

BLK_OS_OPT = cli_option("--blacklisted", dest="blacklisted",
                        type="bool", default=None, metavar=_YORNO,
                        help="Sets the blacklisted flag on the OS")

PREALLOC_WIPE_DISKS_OPT = cli_option("--prealloc-wipe-disks", default=None,
                                     type="bool", metavar=_YORNO,
                                     dest="prealloc_wipe_disks",
                                     help=("Wipe disks prior to instance"
                                           " creation"))

NODE_PARAMS_OPT = cli_option("--node-parameters", dest="ndparams",
                             type="keyval", default=None,
                             help="Node parameters")

ALLOC_POLICY_OPT = cli_option("--alloc-policy", dest="alloc_policy",
                              action="store", metavar="POLICY", default=None,
                              help="Allocation policy for the node group")

NODE_POWERED_OPT = cli_option("--node-powered", default=None,
                              type="bool", metavar=_YORNO,
                              dest="node_powered",
                              help="Specify if the SoR for node is powered")

OOB_TIMEOUT_OPT = cli_option("--oob-timeout", dest="oob_timeout", type="int",
                         default=constants.OOB_TIMEOUT,
                         help="Maximum time to wait for out-of-band helper")

POWER_DELAY_OPT = cli_option("--power-delay", dest="power_delay", type="float",
                             default=constants.OOB_POWER_DELAY,
                             help="Time in seconds to wait between power-ons")

FORCE_FILTER_OPT = cli_option("-F", "--filter", dest="force_filter",
                              action="store_true", default=False,
                              help=("Whether command argument should be treated"
                                    " as filter"))

NO_REMEMBER_OPT = cli_option("--no-remember",
                             dest="no_remember",
                             action="store_true", default=False,
                             help="Perform but do not record the change"
                             " in the configuration")

PRIMARY_ONLY_OPT = cli_option("-p", "--primary-only",
                              default=False, action="store_true",
                              help="Evacuate primary instances only")

SECONDARY_ONLY_OPT = cli_option("-s", "--secondary-only",
                                default=False, action="store_true",
                                help="Evacuate secondary instances only"
                                     " (applies only to internally mirrored"
                                     " disk templates, e.g. %s)" %
                                     utils.CommaJoin(constants.DTS_INT_MIRROR))

STARTUP_PAUSED_OPT = cli_option("--paused", dest="startup_paused",
                                action="store_true", default=False,
                                help="Pause instance at startup")

TO_GROUP_OPT = cli_option("--to", dest="to", metavar="<group>",
                          help="Destination node group (name or uuid)",
                          default=None, action="append",
                          completion_suggest=OPT_COMPL_ONE_NODEGROUP)

IGNORE_ERRORS_OPT = cli_option("-I", "--ignore-errors", default=[],
                               action="append", dest="ignore_errors",
                               choices=list(constants.CV_ALL_ECODES_STRINGS),
                               help="Error code to be ignored")

DISK_STATE_OPT = cli_option("--disk-state", default=[], dest="disk_state",
                            action="append",
                            help=("Specify disk state information in the format"
                                  " storage_type/identifier:option=value,..."),
                            type="identkeyval")

HV_STATE_OPT = cli_option("--hypervisor-state", default=[], dest="hv_state",
                          action="append",
                          help=("Specify hypervisor state information in the"
                                " format hypervisor:option=value,..."),
                          type="identkeyval")

IGNORE_IPOLICY_OPT = cli_option("--ignore-ipolicy", dest="ignore_ipolicy",
                                action="store_true", default=False,
                                help="Ignore instance policy violations")

RUNTIME_MEM_OPT = cli_option("-m", "--runtime-memory", dest="runtime_mem",
                             help="Sets the instance's runtime memory,"
                             " ballooning it up or down to the new value",
                             default=None, type="unit", metavar="<size>")

#: Options provided by all commands
COMMON_OPTS = [DEBUG_OPT]

# common options for creating instances. add and import then add their own
# specific ones.
COMMON_CREATE_OPTS = [
  BACKEND_OPT,
  DISK_OPT,
  DISK_TEMPLATE_OPT,
  FILESTORE_DIR_OPT,
  FILESTORE_DRIVER_OPT,
  HYPERVISOR_OPT,
  IALLOCATOR_OPT,
  NET_OPT,
  NODE_PLACEMENT_OPT,
  NOIPCHECK_OPT,
  NONAMECHECK_OPT,
  NONICS_OPT,
  NWSYNC_OPT,
  OSPARAMS_OPT,
  OS_SIZE_OPT,
  SUBMIT_OPT,
  TAG_ADD_OPT,
  DRY_RUN_OPT,
  PRIORITY_OPT,
  ]

# common instance policy options
INSTANCE_POLICY_OPTS = [
  SPECS_CPU_COUNT_OPT,
  SPECS_DISK_COUNT_OPT,
  SPECS_DISK_SIZE_OPT,
  SPECS_MEM_SIZE_OPT,
  SPECS_NIC_COUNT_OPT,
  SPECS_DISK_TEMPLATES,
  ]


def _ParseArgs(argv, commands, aliases, env_override):
  """Parser for the command line arguments.

  This function parses the arguments and returns the function which
  must be executed together with its (modified) arguments.

  @param argv: the command line
  @param commands: dictionary with special contents, see the design
      doc for cmdline handling
  @param aliases: dictionary with command aliases {'alias': 'target, ...}
  @param env_override: list of env variables allowed for default args

  """
  assert not (env_override - set(commands))

  if len(argv) == 0:
    binary = "<command>"
  else:
    binary = argv[0].split("/")[-1]

  if len(argv) > 1 and argv[1] == "--version":
    ToStdout("%s (ganeti %s) %s", binary, constants.VCS_VERSION,
             constants.RELEASE_VERSION)
    # Quit right away. That way we don't have to care about this special
    # argument. optparse.py does it the same.
    sys.exit(0)

  if len(argv) < 2 or not (argv[1] in commands or
                           argv[1] in aliases):
    # let's do a nice thing
    sortedcmds = commands.keys()
    sortedcmds.sort()

    ToStdout("Usage: %s {command} [options...] [argument...]", binary)
    ToStdout("%s <command> --help to see details, or man %s", binary, binary)
    ToStdout("")

    # compute the max line length for cmd + usage
    mlen = max([len(" %s" % cmd) for cmd in commands])
    mlen = min(60, mlen) # should not get here...

    # and format a nice command list
    ToStdout("Commands:")
    for cmd in sortedcmds:
      cmdstr = " %s" % (cmd,)
      help_text = commands[cmd][4]
      help_lines = textwrap.wrap(help_text, 79 - 3 - mlen)
      ToStdout("%-*s - %s", mlen, cmdstr, help_lines.pop(0))
      for line in help_lines:
        ToStdout("%-*s   %s", mlen, "", line)

    ToStdout("")

    return None, None, None

  # get command, unalias it, and look it up in commands
  cmd = argv.pop(1)
  if cmd in aliases:
    if cmd in commands:
      raise errors.ProgrammerError("Alias '%s' overrides an existing"
                                   " command" % cmd)

    if aliases[cmd] not in commands:
      raise errors.ProgrammerError("Alias '%s' maps to non-existing"
                                   " command '%s'" % (cmd, aliases[cmd]))

    cmd = aliases[cmd]

  if cmd in env_override:
    args_env_name = ("%s_%s" % (binary.replace("-", "_"), cmd)).upper()
    env_args = os.environ.get(args_env_name)
    if env_args:
      argv = utils.InsertAtPos(argv, 1, shlex.split(env_args))

  func, args_def, parser_opts, usage, description = commands[cmd]
  parser = CustomOptionParser(option_list=parser_opts + COMMON_OPTS,
                              description=description,
                              formatter=TitledHelpFormatter(),
                              usage="%%prog %s %s" % (cmd, usage))
  parser.disable_interspersed_args()
  options, args = parser.parse_args(args=argv[1:])

  if not _CheckArguments(cmd, args_def, args):
    return None, None, None

  return func, options, args


class CustomOptionParser(optparse.OptionParser):
  def _match_long_opt(self, opt):
    """Override C{OptionParser}'s function for matching long options.

    The default implementation does prefix-based abbreviation matching. We
    disable such behaviour as it can can lead to confusing conflicts (e.g.
    C{--force} and C{--force-multi}).

    """
    if opt in self._long_opt:
      return opt
    else:
      raise optparse.BadOptionError(opt)


def _CheckArguments(cmd, args_def, args):
  """Verifies the arguments using the argument definition.

  Algorithm:

    1. Abort with error if values specified by user but none expected.

    1. For each argument in definition

      1. Keep running count of minimum number of values (min_count)
      1. Keep running count of maximum number of values (max_count)
      1. If it has an unlimited number of values

        1. Abort with error if it's not the last argument in the definition

    1. If last argument has limited number of values

      1. Abort with error if number of values doesn't match or is too large

    1. Abort with error if user didn't pass enough values (min_count)

  """
  if args and not args_def:
    ToStderr("Error: Command %s expects no arguments", cmd)
    return False

  min_count = None
  max_count = None
  check_max = None

  last_idx = len(args_def) - 1

  for idx, arg in enumerate(args_def):
    if min_count is None:
      min_count = arg.min
    elif arg.min is not None:
      min_count += arg.min

    if max_count is None:
      max_count = arg.max
    elif arg.max is not None:
      max_count += arg.max

    if idx == last_idx:
      check_max = (arg.max is not None)

    elif arg.max is None:
      raise errors.ProgrammerError("Only the last argument can have max=None")

  if check_max:
    # Command with exact number of arguments
    if (min_count is not None and max_count is not None and
        min_count == max_count and len(args) != min_count):
      ToStderr("Error: Command %s expects %d argument(s)", cmd, min_count)
      return False

    # Command with limited number of arguments
    if max_count is not None and len(args) > max_count:
      ToStderr("Error: Command %s expects only %d argument(s)",
               cmd, max_count)
      return False

  # Command with some required arguments
  if min_count is not None and len(args) < min_count:
    ToStderr("Error: Command %s expects at least %d argument(s)",
             cmd, min_count)
    return False

  return True


def SplitNodeOption(value):
  """Splits the value of a --node option.

  """
  if value and ":" in value:
    return value.split(":", 1)
  else:
    return (value, None)


def CalculateOSNames(os_name, os_variants):
  """Calculates all the names an OS can be called, according to its variants.

  @type os_name: string
  @param os_name: base name of the os
  @type os_variants: list or None
  @param os_variants: list of supported variants
  @rtype: list
  @return: list of valid names

  """
  if os_variants:
    return ["%s+%s" % (os_name, v) for v in os_variants]
  else:
    return [os_name]


def ParseFields(selected, default):
  """Parses the values of "--field"-like options.

  @type selected: string or None
  @param selected: User-selected options
  @type default: list
  @param default: Default fields

  """
  if selected is None:
    return default

  if selected.startswith("+"):
    return default + selected[1:].split(",")

  return selected.split(",")


UsesRPC = rpc.RunWithRPC


def AskUser(text, choices=None):
  """Ask the user a question.

  @param text: the question to ask

  @param choices: list with elements tuples (input_char, return_value,
      description); if not given, it will default to: [('y', True,
      'Perform the operation'), ('n', False, 'Do no do the operation')];
      note that the '?' char is reserved for help

  @return: one of the return values from the choices list; if input is
      not possible (i.e. not running with a tty, we return the last
      entry from the list

  """
  if choices is None:
    choices = [("y", True, "Perform the operation"),
               ("n", False, "Do not perform the operation")]
  if not choices or not isinstance(choices, list):
    raise errors.ProgrammerError("Invalid choices argument to AskUser")
  for entry in choices:
    if not isinstance(entry, tuple) or len(entry) < 3 or entry[0] == "?":
      raise errors.ProgrammerError("Invalid choices element to AskUser")

  answer = choices[-1][1]
  new_text = []
  for line in text.splitlines():
    new_text.append(textwrap.fill(line, 70, replace_whitespace=False))
  text = "\n".join(new_text)
  try:
    f = file("/dev/tty", "a+")
  except IOError:
    return answer
  try:
    chars = [entry[0] for entry in choices]
    chars[-1] = "[%s]" % chars[-1]
    chars.append("?")
    maps = dict([(entry[0], entry[1]) for entry in choices])
    while True:
      f.write(text)
      f.write("\n")
      f.write("/".join(chars))
      f.write(": ")
      line = f.readline(2).strip().lower()
      if line in maps:
        answer = maps[line]
        break
      elif line == "?":
        for entry in choices:
          f.write(" %s - %s\n" % (entry[0], entry[2]))
        f.write("\n")
        continue
  finally:
    f.close()
  return answer


class JobSubmittedException(Exception):
  """Job was submitted, client should exit.

  This exception has one argument, the ID of the job that was
  submitted. The handler should print this ID.

  This is not an error, just a structured way to exit from clients.

  """


def SendJob(ops, cl=None):
  """Function to submit an opcode without waiting for the results.

  @type ops: list
  @param ops: list of opcodes
  @type cl: luxi.Client
  @param cl: the luxi client to use for communicating with the master;
             if None, a new client will be created

  """
  if cl is None:
    cl = GetClient()

  job_id = cl.SubmitJob(ops)

  return job_id


def GenericPollJob(job_id, cbs, report_cbs):
  """Generic job-polling function.

  @type job_id: number
  @param job_id: Job ID
  @type cbs: Instance of L{JobPollCbBase}
  @param cbs: Data callbacks
  @type report_cbs: Instance of L{JobPollReportCbBase}
  @param report_cbs: Reporting callbacks

  """
  prev_job_info = None
  prev_logmsg_serial = None

  status = None

  while True:
    result = cbs.WaitForJobChangeOnce(job_id, ["status"], prev_job_info,
                                      prev_logmsg_serial)
    if not result:
      # job not found, go away!
      raise errors.JobLost("Job with id %s lost" % job_id)

    if result == constants.JOB_NOTCHANGED:
      report_cbs.ReportNotChanged(job_id, status)

      # Wait again
      continue

    # Split result, a tuple of (field values, log entries)
    (job_info, log_entries) = result
    (status, ) = job_info

    if log_entries:
      for log_entry in log_entries:
        (serial, timestamp, log_type, message) = log_entry
        report_cbs.ReportLogMessage(job_id, serial, timestamp,
                                    log_type, message)
        prev_logmsg_serial = max(prev_logmsg_serial, serial)

    # TODO: Handle canceled and archived jobs
    elif status in (constants.JOB_STATUS_SUCCESS,
                    constants.JOB_STATUS_ERROR,
                    constants.JOB_STATUS_CANCELING,
                    constants.JOB_STATUS_CANCELED):
      break

    prev_job_info = job_info

  jobs = cbs.QueryJobs([job_id], ["status", "opstatus", "opresult"])
  if not jobs:
    raise errors.JobLost("Job with id %s lost" % job_id)

  status, opstatus, result = jobs[0]

  if status == constants.JOB_STATUS_SUCCESS:
    return result

  if status in (constants.JOB_STATUS_CANCELING, constants.JOB_STATUS_CANCELED):
    raise errors.OpExecError("Job was canceled")

  has_ok = False
  for idx, (status, msg) in enumerate(zip(opstatus, result)):
    if status == constants.OP_STATUS_SUCCESS:
      has_ok = True
    elif status == constants.OP_STATUS_ERROR:
      errors.MaybeRaise(msg)

      if has_ok:
        raise errors.OpExecError("partial failure (opcode %d): %s" %
                                 (idx, msg))

      raise errors.OpExecError(str(msg))

  # default failure mode
  raise errors.OpExecError(result)


class JobPollCbBase:
  """Base class for L{GenericPollJob} callbacks.

  """
  def __init__(self):
    """Initializes this class.

    """

  def WaitForJobChangeOnce(self, job_id, fields,
                           prev_job_info, prev_log_serial):
    """Waits for changes on a job.

    """
    raise NotImplementedError()

  def QueryJobs(self, job_ids, fields):
    """Returns the selected fields for the selected job IDs.

    @type job_ids: list of numbers
    @param job_ids: Job IDs
    @type fields: list of strings
    @param fields: Fields

    """
    raise NotImplementedError()


class JobPollReportCbBase:
  """Base class for L{GenericPollJob} reporting callbacks.

  """
  def __init__(self):
    """Initializes this class.

    """

  def ReportLogMessage(self, job_id, serial, timestamp, log_type, log_msg):
    """Handles a log message.

    """
    raise NotImplementedError()

  def ReportNotChanged(self, job_id, status):
    """Called for if a job hasn't changed in a while.

    @type job_id: number
    @param job_id: Job ID
    @type status: string or None
    @param status: Job status if available

    """
    raise NotImplementedError()


class _LuxiJobPollCb(JobPollCbBase):
  def __init__(self, cl):
    """Initializes this class.

    """
    JobPollCbBase.__init__(self)
    self.cl = cl

  def WaitForJobChangeOnce(self, job_id, fields,
                           prev_job_info, prev_log_serial):
    """Waits for changes on a job.

    """
    return self.cl.WaitForJobChangeOnce(job_id, fields,
                                        prev_job_info, prev_log_serial)

  def QueryJobs(self, job_ids, fields):
    """Returns the selected fields for the selected job IDs.

    """
    return self.cl.QueryJobs(job_ids, fields)


class FeedbackFnJobPollReportCb(JobPollReportCbBase):
  def __init__(self, feedback_fn):
    """Initializes this class.

    """
    JobPollReportCbBase.__init__(self)

    self.feedback_fn = feedback_fn

    assert callable(feedback_fn)

  def ReportLogMessage(self, job_id, serial, timestamp, log_type, log_msg):
    """Handles a log message.

    """
    self.feedback_fn((timestamp, log_type, log_msg))

  def ReportNotChanged(self, job_id, status):
    """Called if a job hasn't changed in a while.

    """
    # Ignore


class StdioJobPollReportCb(JobPollReportCbBase):
  def __init__(self):
    """Initializes this class.

    """
    JobPollReportCbBase.__init__(self)

    self.notified_queued = False
    self.notified_waitlock = False

  def ReportLogMessage(self, job_id, serial, timestamp, log_type, log_msg):
    """Handles a log message.

    """
    ToStdout("%s %s", time.ctime(utils.MergeTime(timestamp)),
             FormatLogMessage(log_type, log_msg))

  def ReportNotChanged(self, job_id, status):
    """Called if a job hasn't changed in a while.

    """
    if status is None:
      return

    if status == constants.JOB_STATUS_QUEUED and not self.notified_queued:
      ToStderr("Job %s is waiting in queue", job_id)
      self.notified_queued = True

    elif status == constants.JOB_STATUS_WAITING and not self.notified_waitlock:
      ToStderr("Job %s is trying to acquire all necessary locks", job_id)
      self.notified_waitlock = True


def FormatLogMessage(log_type, log_msg):
  """Formats a job message according to its type.

  """
  if log_type != constants.ELOG_MESSAGE:
    log_msg = str(log_msg)

  return utils.SafeEncode(log_msg)


def PollJob(job_id, cl=None, feedback_fn=None, reporter=None):
  """Function to poll for the result of a job.

  @type job_id: job identified
  @param job_id: the job to poll for results
  @type cl: luxi.Client
  @param cl: the luxi client to use for communicating with the master;
             if None, a new client will be created

  """
  if cl is None:
    cl = GetClient()

  if reporter is None:
    if feedback_fn:
      reporter = FeedbackFnJobPollReportCb(feedback_fn)
    else:
      reporter = StdioJobPollReportCb()
  elif feedback_fn:
    raise errors.ProgrammerError("Can't specify reporter and feedback function")

  return GenericPollJob(job_id, _LuxiJobPollCb(cl), reporter)


def SubmitOpCode(op, cl=None, feedback_fn=None, opts=None, reporter=None):
  """Legacy function to submit an opcode.

  This is just a simple wrapper over the construction of the processor
  instance. It should be extended to better handle feedback and
  interaction functions.

  """
  if cl is None:
    cl = GetClient()

  SetGenericOpcodeOpts([op], opts)

  job_id = SendJob([op], cl=cl)

  op_results = PollJob(job_id, cl=cl, feedback_fn=feedback_fn,
                       reporter=reporter)

  return op_results[0]


def SubmitOrSend(op, opts, cl=None, feedback_fn=None):
  """Wrapper around SubmitOpCode or SendJob.

  This function will decide, based on the 'opts' parameter, whether to
  submit and wait for the result of the opcode (and return it), or
  whether to just send the job and print its identifier. It is used in
  order to simplify the implementation of the '--submit' option.

  It will also process the opcodes if we're sending the via SendJob
  (otherwise SubmitOpCode does it).

  """
  if opts and opts.submit_only:
    job = [op]
    SetGenericOpcodeOpts(job, opts)
    job_id = SendJob(job, cl=cl)
    raise JobSubmittedException(job_id)
  else:
    return SubmitOpCode(op, cl=cl, feedback_fn=feedback_fn, opts=opts)


def SetGenericOpcodeOpts(opcode_list, options):
  """Processor for generic options.

  This function updates the given opcodes based on generic command
  line options (like debug, dry-run, etc.).

  @param opcode_list: list of opcodes
  @param options: command line options or None
  @return: None (in-place modification)

  """
  if not options:
    return
  for op in opcode_list:
    op.debug_level = options.debug
    if hasattr(options, "dry_run"):
      op.dry_run = options.dry_run
    if getattr(options, "priority", None) is not None:
      op.priority = _PRIONAME_TO_VALUE[options.priority]


def GetClient():
  # TODO: Cache object?
  try:
    client = luxi.Client()
  except luxi.NoMasterError:
    ss = ssconf.SimpleStore()

    # Try to read ssconf file
    try:
      ss.GetMasterNode()
    except errors.ConfigurationError:
      raise errors.OpPrereqError("Cluster not initialized or this machine is"
                                 " not part of a cluster")

    master, myself = ssconf.GetMasterAndMyself(ss=ss)
    if master != myself:
      raise errors.OpPrereqError("This is not the master node, please connect"
                                 " to node '%s' and rerun the command" %
                                 master)
    raise
  return client


def FormatError(err):
  """Return a formatted error message for a given error.

  This function takes an exception instance and returns a tuple
  consisting of two values: first, the recommended exit code, and
  second, a string describing the error message (not
  newline-terminated).

  """
  retcode = 1
  obuf = StringIO()
  msg = str(err)
  if isinstance(err, errors.ConfigurationError):
    txt = "Corrupt configuration file: %s" % msg
    logging.error(txt)
    obuf.write(txt + "\n")
    obuf.write("Aborting.")
    retcode = 2
  elif isinstance(err, errors.HooksAbort):
    obuf.write("Failure: hooks execution failed:\n")
    for node, script, out in err.args[0]:
      if out:
        obuf.write("  node: %s, script: %s, output: %s\n" %
                   (node, script, out))
      else:
        obuf.write("  node: %s, script: %s (no output)\n" %
                   (node, script))
  elif isinstance(err, errors.HooksFailure):
    obuf.write("Failure: hooks general failure: %s" % msg)
  elif isinstance(err, errors.ResolverError):
    this_host = netutils.Hostname.GetSysName()
    if err.args[0] == this_host:
      msg = "Failure: can't resolve my own hostname ('%s')"
    else:
      msg = "Failure: can't resolve hostname '%s'"
    obuf.write(msg % err.args[0])
  elif isinstance(err, errors.OpPrereqError):
    if len(err.args) == 2:
      obuf.write("Failure: prerequisites not met for this"
               " operation:\nerror type: %s, error details:\n%s" %
                 (err.args[1], err.args[0]))
    else:
      obuf.write("Failure: prerequisites not met for this"
                 " operation:\n%s" % msg)
  elif isinstance(err, errors.OpExecError):
    obuf.write("Failure: command execution error:\n%s" % msg)
  elif isinstance(err, errors.TagError):
    obuf.write("Failure: invalid tag(s) given:\n%s" % msg)
  elif isinstance(err, errors.JobQueueDrainError):
    obuf.write("Failure: the job queue is marked for drain and doesn't"
               " accept new requests\n")
  elif isinstance(err, errors.JobQueueFull):
    obuf.write("Failure: the job queue is full and doesn't accept new"
               " job submissions until old jobs are archived\n")
  elif isinstance(err, errors.TypeEnforcementError):
    obuf.write("Parameter Error: %s" % msg)
  elif isinstance(err, errors.ParameterError):
    obuf.write("Failure: unknown/wrong parameter name '%s'" % msg)
  elif isinstance(err, luxi.NoMasterError):
    obuf.write("Cannot communicate with the master daemon.\nIs it running"
               " and listening for connections?")
  elif isinstance(err, luxi.TimeoutError):
    obuf.write("Timeout while talking to the master daemon. Jobs might have"
               " been submitted and will continue to run even if the call"
               " timed out. Useful commands in this situation are \"gnt-job"
               " list\", \"gnt-job cancel\" and \"gnt-job watch\". Error:\n")
    obuf.write(msg)
  elif isinstance(err, luxi.PermissionError):
    obuf.write("It seems you don't have permissions to connect to the"
               " master daemon.\nPlease retry as a different user.")
  elif isinstance(err, luxi.ProtocolError):
    obuf.write("Unhandled protocol error while talking to the master daemon:\n"
               "%s" % msg)
  elif isinstance(err, errors.JobLost):
    obuf.write("Error checking job status: %s" % msg)
  elif isinstance(err, errors.QueryFilterParseError):
    obuf.write("Error while parsing query filter: %s\n" % err.args[0])
    obuf.write("\n".join(err.GetDetails()))
  elif isinstance(err, errors.GenericError):
    obuf.write("Unhandled Ganeti error: %s" % msg)
  elif isinstance(err, JobSubmittedException):
    obuf.write("JobID: %s\n" % err.args[0])
    retcode = 0
  else:
    obuf.write("Unhandled exception: %s" % msg)
  return retcode, obuf.getvalue().rstrip("\n")


def GenericMain(commands, override=None, aliases=None,
                env_override=frozenset()):
  """Generic main function for all the gnt-* commands.

  @param commands: a dictionary with a special structure, see the design doc
                   for command line handling.
  @param override: if not None, we expect a dictionary with keys that will
                   override command line options; this can be used to pass
                   options from the scripts to generic functions
  @param aliases: dictionary with command aliases {'alias': 'target, ...}
  @param env_override: list of environment names which are allowed to submit
                       default args for commands

  """
  # save the program name and the entire command line for later logging
  if sys.argv:
    binary = os.path.basename(sys.argv[0]) or sys.argv[0]
    if len(sys.argv) >= 2:
      binary += " " + sys.argv[1]
      old_cmdline = " ".join(sys.argv[2:])
    else:
      old_cmdline = ""
  else:
    binary = "<unknown program>"
    old_cmdline = ""

  if aliases is None:
    aliases = {}

  try:
    func, options, args = _ParseArgs(sys.argv, commands, aliases, env_override)
  except errors.ParameterError, err:
    result, err_msg = FormatError(err)
    ToStderr(err_msg)
    return 1

  if func is None: # parse error
    return 1

  if override is not None:
    for key, val in override.iteritems():
      setattr(options, key, val)

  utils.SetupLogging(constants.LOG_COMMANDS, binary, debug=options.debug,
                     stderr_logging=True)

  if old_cmdline:
    logging.info("run with arguments '%s'", old_cmdline)
  else:
    logging.info("run with no arguments")

  try:
    result = func(options, args)
  except (errors.GenericError, luxi.ProtocolError,
          JobSubmittedException), err:
    result, err_msg = FormatError(err)
    logging.exception("Error during command processing")
    ToStderr(err_msg)
  except KeyboardInterrupt:
    result = constants.EXIT_FAILURE
    ToStderr("Aborted. Note that if the operation created any jobs, they"
             " might have been submitted and"
             " will continue to run in the background.")
  except IOError, err:
    if err.errno == errno.EPIPE:
      # our terminal went away, we'll exit
      sys.exit(constants.EXIT_FAILURE)
    else:
      raise

  return result


def ParseNicOption(optvalue):
  """Parses the value of the --net option(s).

  """
  try:
    nic_max = max(int(nidx[0]) + 1 for nidx in optvalue)
  except (TypeError, ValueError), err:
    raise errors.OpPrereqError("Invalid NIC index passed: %s" % str(err))

  nics = [{}] * nic_max
  for nidx, ndict in optvalue:
    nidx = int(nidx)

    if not isinstance(ndict, dict):
      raise errors.OpPrereqError("Invalid nic/%d value: expected dict,"
                                 " got %s" % (nidx, ndict))

    utils.ForceDictType(ndict, constants.INIC_PARAMS_TYPES)

    nics[nidx] = ndict

  return nics


def GenericInstanceCreate(mode, opts, args):
  """Add an instance to the cluster via either creation or import.

  @param mode: constants.INSTANCE_CREATE or constants.INSTANCE_IMPORT
  @param opts: the command line options selected by the user
  @type args: list
  @param args: should contain only one element, the new instance name
  @rtype: int
  @return: the desired exit code

  """
  instance = args[0]

  (pnode, snode) = SplitNodeOption(opts.node)

  hypervisor = None
  hvparams = {}
  if opts.hypervisor:
    hypervisor, hvparams = opts.hypervisor

  if opts.nics:
    nics = ParseNicOption(opts.nics)
  elif opts.no_nics:
    # no nics
    nics = []
  elif mode == constants.INSTANCE_CREATE:
    # default of one nic, all auto
    nics = [{}]
  else:
    # mode == import
    nics = []

  if opts.disk_template == constants.DT_DISKLESS:
    if opts.disks or opts.sd_size is not None:
      raise errors.OpPrereqError("Diskless instance but disk"
                                 " information passed")
    disks = []
  else:
    if (not opts.disks and not opts.sd_size
        and mode == constants.INSTANCE_CREATE):
      raise errors.OpPrereqError("No disk information specified")
    if opts.disks and opts.sd_size is not None:
      raise errors.OpPrereqError("Please use either the '--disk' or"
                                 " '-s' option")
    if opts.sd_size is not None:
      opts.disks = [(0, {constants.IDISK_SIZE: opts.sd_size})]

    if opts.disks:
      try:
        disk_max = max(int(didx[0]) + 1 for didx in opts.disks)
      except ValueError, err:
        raise errors.OpPrereqError("Invalid disk index passed: %s" % str(err))
      disks = [{}] * disk_max
    else:
      disks = []
    for didx, ddict in opts.disks:
      didx = int(didx)
      if not isinstance(ddict, dict):
        msg = "Invalid disk/%d value: expected dict, got %s" % (didx, ddict)
        raise errors.OpPrereqError(msg)
      elif constants.IDISK_SIZE in ddict:
        if constants.IDISK_ADOPT in ddict:
          raise errors.OpPrereqError("Only one of 'size' and 'adopt' allowed"
                                     " (disk %d)" % didx)
        try:
          ddict[constants.IDISK_SIZE] = \
            utils.ParseUnit(ddict[constants.IDISK_SIZE])
        except ValueError, err:
          raise errors.OpPrereqError("Invalid disk size for disk %d: %s" %
                                     (didx, err))
      elif constants.IDISK_ADOPT in ddict:
        if mode == constants.INSTANCE_IMPORT:
          raise errors.OpPrereqError("Disk adoption not allowed for instance"
                                     " import")
        ddict[constants.IDISK_SIZE] = 0
      else:
        raise errors.OpPrereqError("Missing size or adoption source for"
                                   " disk %d" % didx)
      disks[didx] = ddict

  if opts.tags is not None:
    tags = opts.tags.split(",")
  else:
    tags = []

  utils.ForceDictType(opts.beparams, constants.BES_PARAMETER_COMPAT)
  utils.ForceDictType(hvparams, constants.HVS_PARAMETER_TYPES)

  if mode == constants.INSTANCE_CREATE:
    start = opts.start
    os_type = opts.os
    force_variant = opts.force_variant
    src_node = None
    src_path = None
    no_install = opts.no_install
    identify_defaults = False
  elif mode == constants.INSTANCE_IMPORT:
    start = False
    os_type = None
    force_variant = False
    src_node = opts.src_node
    src_path = opts.src_dir
    no_install = None
    identify_defaults = opts.identify_defaults
  else:
    raise errors.ProgrammerError("Invalid creation mode %s" % mode)

  op = opcodes.OpInstanceCreate(instance_name=instance,
                                disks=disks,
                                disk_template=opts.disk_template,
                                nics=nics,
                                pnode=pnode, snode=snode,
                                ip_check=opts.ip_check,
                                name_check=opts.name_check,
                                wait_for_sync=opts.wait_for_sync,
                                file_storage_dir=opts.file_storage_dir,
                                file_driver=opts.file_driver,
                                iallocator=opts.iallocator,
                                hypervisor=hypervisor,
                                hvparams=hvparams,
                                beparams=opts.beparams,
                                osparams=opts.osparams,
                                mode=mode,
                                start=start,
                                os_type=os_type,
                                force_variant=force_variant,
                                src_node=src_node,
                                src_path=src_path,
                                tags=tags,
                                no_install=no_install,
                                identify_defaults=identify_defaults,
                                ignore_ipolicy=opts.ignore_ipolicy)

  SubmitOrSend(op, opts)
  return 0


class _RunWhileClusterStoppedHelper:
  """Helper class for L{RunWhileClusterStopped} to simplify state management

  """
  def __init__(self, feedback_fn, cluster_name, master_node, online_nodes):
    """Initializes this class.

    @type feedback_fn: callable
    @param feedback_fn: Feedback function
    @type cluster_name: string
    @param cluster_name: Cluster name
    @type master_node: string
    @param master_node Master node name
    @type online_nodes: list
    @param online_nodes: List of names of online nodes

    """
    self.feedback_fn = feedback_fn
    self.cluster_name = cluster_name
    self.master_node = master_node
    self.online_nodes = online_nodes

    self.ssh = ssh.SshRunner(self.cluster_name)

    self.nonmaster_nodes = [name for name in online_nodes
                            if name != master_node]

    assert self.master_node not in self.nonmaster_nodes

  def _RunCmd(self, node_name, cmd):
    """Runs a command on the local or a remote machine.

    @type node_name: string
    @param node_name: Machine name
    @type cmd: list
    @param cmd: Command

    """
    if node_name is None or node_name == self.master_node:
      # No need to use SSH
      result = utils.RunCmd(cmd)
    else:
      result = self.ssh.Run(node_name, "root", utils.ShellQuoteArgs(cmd))

    if result.failed:
      errmsg = ["Failed to run command %s" % result.cmd]
      if node_name:
        errmsg.append("on node %s" % node_name)
      errmsg.append(": exitcode %s and error %s" %
                    (result.exit_code, result.output))
      raise errors.OpExecError(" ".join(errmsg))

  def Call(self, fn, *args):
    """Call function while all daemons are stopped.

    @type fn: callable
    @param fn: Function to be called

    """
    # Pause watcher by acquiring an exclusive lock on watcher state file
    self.feedback_fn("Blocking watcher")
    watcher_block = utils.FileLock.Open(constants.WATCHER_LOCK_FILE)
    try:
      # TODO: Currently, this just blocks. There's no timeout.
      # TODO: Should it be a shared lock?
      watcher_block.Exclusive(blocking=True)

      # Stop master daemons, so that no new jobs can come in and all running
      # ones are finished
      self.feedback_fn("Stopping master daemons")
      self._RunCmd(None, [constants.DAEMON_UTIL, "stop-master"])
      try:
        # Stop daemons on all nodes
        for node_name in self.online_nodes:
          self.feedback_fn("Stopping daemons on %s" % node_name)
          self._RunCmd(node_name, [constants.DAEMON_UTIL, "stop-all"])

        # All daemons are shut down now
        try:
          return fn(self, *args)
        except Exception, err:
          _, errmsg = FormatError(err)
          logging.exception("Caught exception")
          self.feedback_fn(errmsg)
          raise
      finally:
        # Start cluster again, master node last
        for node_name in self.nonmaster_nodes + [self.master_node]:
          self.feedback_fn("Starting daemons on %s" % node_name)
          self._RunCmd(node_name, [constants.DAEMON_UTIL, "start-all"])
    finally:
      # Resume watcher
      watcher_block.Close()


def RunWhileClusterStopped(feedback_fn, fn, *args):
  """Calls a function while all cluster daemons are stopped.

  @type feedback_fn: callable
  @param feedback_fn: Feedback function
  @type fn: callable
  @param fn: Function to be called when daemons are stopped

  """
  feedback_fn("Gathering cluster information")

  # This ensures we're running on the master daemon
  cl = GetClient()

  (cluster_name, master_node) = \
    cl.QueryConfigValues(["cluster_name", "master_node"])

  online_nodes = GetOnlineNodes([], cl=cl)

  # Don't keep a reference to the client. The master daemon will go away.
  del cl

  assert master_node in online_nodes

  return _RunWhileClusterStoppedHelper(feedback_fn, cluster_name, master_node,
                                       online_nodes).Call(fn, *args)


def GenerateTable(headers, fields, separator, data,
                  numfields=None, unitfields=None,
                  units=None):
  """Prints a table with headers and different fields.

  @type headers: dict
  @param headers: dictionary mapping field names to headers for
      the table
  @type fields: list
  @param fields: the field names corresponding to each row in
      the data field
  @param separator: the separator to be used; if this is None,
      the default 'smart' algorithm is used which computes optimal
      field width, otherwise just the separator is used between
      each field
  @type data: list
  @param data: a list of lists, each sublist being one row to be output
  @type numfields: list
  @param numfields: a list with the fields that hold numeric
      values and thus should be right-aligned
  @type unitfields: list
  @param unitfields: a list with the fields that hold numeric
      values that should be formatted with the units field
  @type units: string or None
  @param units: the units we should use for formatting, or None for
      automatic choice (human-readable for non-separator usage, otherwise
      megabytes); this is a one-letter string

  """
  if units is None:
    if separator:
      units = "m"
    else:
      units = "h"

  if numfields is None:
    numfields = []
  if unitfields is None:
    unitfields = []

  numfields = utils.FieldSet(*numfields)   # pylint: disable=W0142
  unitfields = utils.FieldSet(*unitfields) # pylint: disable=W0142

  format_fields = []
  for field in fields:
    if headers and field not in headers:
      # TODO: handle better unknown fields (either revert to old
      # style of raising exception, or deal more intelligently with
      # variable fields)
      headers[field] = field
    if separator is not None:
      format_fields.append("%s")
    elif numfields.Matches(field):
      format_fields.append("%*s")
    else:
      format_fields.append("%-*s")

  if separator is None:
    mlens = [0 for name in fields]
    format_str = " ".join(format_fields)
  else:
    format_str = separator.replace("%", "%%").join(format_fields)

  for row in data:
    if row is None:
      continue
    for idx, val in enumerate(row):
      if unitfields.Matches(fields[idx]):
        try:
          val = int(val)
        except (TypeError, ValueError):
          pass
        else:
          val = row[idx] = utils.FormatUnit(val, units)
      val = row[idx] = str(val)
      if separator is None:
        mlens[idx] = max(mlens[idx], len(val))

  result = []
  if headers:
    args = []
    for idx, name in enumerate(fields):
      hdr = headers[name]
      if separator is None:
        mlens[idx] = max(mlens[idx], len(hdr))
        args.append(mlens[idx])
      args.append(hdr)
    result.append(format_str % tuple(args))

  if separator is None:
    assert len(mlens) == len(fields)

    if fields and not numfields.Matches(fields[-1]):
      mlens[-1] = 0

  for line in data:
    args = []
    if line is None:
      line = ["-" for _ in fields]
    for idx in range(len(fields)):
      if separator is None:
        args.append(mlens[idx])
      args.append(line[idx])
    result.append(format_str % tuple(args))

  return result


def _FormatBool(value):
  """Formats a boolean value as a string.

  """
  if value:
    return "Y"
  return "N"


#: Default formatting for query results; (callback, align right)
_DEFAULT_FORMAT_QUERY = {
  constants.QFT_TEXT: (str, False),
  constants.QFT_BOOL: (_FormatBool, False),
  constants.QFT_NUMBER: (str, True),
  constants.QFT_TIMESTAMP: (utils.FormatTime, False),
  constants.QFT_OTHER: (str, False),
  constants.QFT_UNKNOWN: (str, False),
  }


def _GetColumnFormatter(fdef, override, unit):
  """Returns formatting function for a field.

  @type fdef: L{objects.QueryFieldDefinition}
  @type override: dict
  @param override: Dictionary for overriding field formatting functions,
    indexed by field name, contents like L{_DEFAULT_FORMAT_QUERY}
  @type unit: string
  @param unit: Unit used for formatting fields of type L{constants.QFT_UNIT}
  @rtype: tuple; (callable, bool)
  @return: Returns the function to format a value (takes one parameter) and a
    boolean for aligning the value on the right-hand side

  """
  fmt = override.get(fdef.name, None)
  if fmt is not None:
    return fmt

  assert constants.QFT_UNIT not in _DEFAULT_FORMAT_QUERY

  if fdef.kind == constants.QFT_UNIT:
    # Can't keep this information in the static dictionary
    return (lambda value: utils.FormatUnit(value, unit), True)

  fmt = _DEFAULT_FORMAT_QUERY.get(fdef.kind, None)
  if fmt is not None:
    return fmt

  raise NotImplementedError("Can't format column type '%s'" % fdef.kind)


class _QueryColumnFormatter:
  """Callable class for formatting fields of a query.

  """
  def __init__(self, fn, status_fn, verbose):
    """Initializes this class.

    @type fn: callable
    @param fn: Formatting function
    @type status_fn: callable
    @param status_fn: Function to report fields' status
    @type verbose: boolean
    @param verbose: whether to use verbose field descriptions or not

    """
    self._fn = fn
    self._status_fn = status_fn
    self._verbose = verbose

  def __call__(self, data):
    """Returns a field's string representation.

    """
    (status, value) = data

    # Report status
    self._status_fn(status)

    if status == constants.RS_NORMAL:
      return self._fn(value)

    assert value is None, \
           "Found value %r for abnormal status %s" % (value, status)

    return FormatResultError(status, self._verbose)


def FormatResultError(status, verbose):
  """Formats result status other than L{constants.RS_NORMAL}.

  @param status: The result status
  @type verbose: boolean
  @param verbose: Whether to return the verbose text
  @return: Text of result status

  """
  assert status != constants.RS_NORMAL, \
         "FormatResultError called with status equal to constants.RS_NORMAL"
  try:
    (verbose_text, normal_text) = constants.RSS_DESCRIPTION[status]
  except KeyError:
    raise NotImplementedError("Unknown status %s" % status)
  else:
    if verbose:
      return verbose_text
    return normal_text


def FormatQueryResult(result, unit=None, format_override=None, separator=None,
                      header=False, verbose=False):
  """Formats data in L{objects.QueryResponse}.

  @type result: L{objects.QueryResponse}
  @param result: result of query operation
  @type unit: string
  @param unit: Unit used for formatting fields of type L{constants.QFT_UNIT},
    see L{utils.text.FormatUnit}
  @type format_override: dict
  @param format_override: Dictionary for overriding field formatting functions,
    indexed by field name, contents like L{_DEFAULT_FORMAT_QUERY}
  @type separator: string or None
  @param separator: String used to separate fields
  @type header: bool
  @param header: Whether to output header row
  @type verbose: boolean
  @param verbose: whether to use verbose field descriptions or not

  """
  if unit is None:
    if separator:
      unit = "m"
    else:
      unit = "h"

  if format_override is None:
    format_override = {}

  stats = dict.fromkeys(constants.RS_ALL, 0)

  def _RecordStatus(status):
    if status in stats:
      stats[status] += 1

  columns = []
  for fdef in result.fields:
    assert fdef.title and fdef.name
    (fn, align_right) = _GetColumnFormatter(fdef, format_override, unit)
    columns.append(TableColumn(fdef.title,
                               _QueryColumnFormatter(fn, _RecordStatus,
                                                     verbose),
                               align_right))

  table = FormatTable(result.data, columns, header, separator)

  # Collect statistics
  assert len(stats) == len(constants.RS_ALL)
  assert compat.all(count >= 0 for count in stats.values())

  # Determine overall status. If there was no data, unknown fields must be
  # detected via the field definitions.
  if (stats[constants.RS_UNKNOWN] or
      (not result.data and _GetUnknownFields(result.fields))):
    status = QR_UNKNOWN
  elif compat.any(count > 0 for key, count in stats.items()
                  if key != constants.RS_NORMAL):
    status = QR_INCOMPLETE
  else:
    status = QR_NORMAL

  return (status, table)


def _GetUnknownFields(fdefs):
  """Returns list of unknown fields included in C{fdefs}.

  @type fdefs: list of L{objects.QueryFieldDefinition}

  """
  return [fdef for fdef in fdefs
          if fdef.kind == constants.QFT_UNKNOWN]


def _WarnUnknownFields(fdefs):
  """Prints a warning to stderr if a query included unknown fields.

  @type fdefs: list of L{objects.QueryFieldDefinition}

  """
  unknown = _GetUnknownFields(fdefs)
  if unknown:
    ToStderr("Warning: Queried for unknown fields %s",
             utils.CommaJoin(fdef.name for fdef in unknown))
    return True

  return False


def GenericList(resource, fields, names, unit, separator, header, cl=None,
                format_override=None, verbose=False, force_filter=False):
  """Generic implementation for listing all items of a resource.

  @param resource: One of L{constants.QR_VIA_LUXI}
  @type fields: list of strings
  @param fields: List of fields to query for
  @type names: list of strings
  @param names: Names of items to query for
  @type unit: string or None
  @param unit: Unit used for formatting fields of type L{constants.QFT_UNIT} or
    None for automatic choice (human-readable for non-separator usage,
    otherwise megabytes); this is a one-letter string
  @type separator: string or None
  @param separator: String used to separate fields
  @type header: bool
  @param header: Whether to show header row
  @type force_filter: bool
  @param force_filter: Whether to always treat names as filter
  @type format_override: dict
  @param format_override: Dictionary for overriding field formatting functions,
    indexed by field name, contents like L{_DEFAULT_FORMAT_QUERY}
  @type verbose: boolean
  @param verbose: whether to use verbose field descriptions or not

  """
  if not names:
    names = None

  qfilter = qlang.MakeFilter(names, force_filter)

  if cl is None:
    cl = GetClient()

  response = cl.Query(resource, fields, qfilter)

  found_unknown = _WarnUnknownFields(response.fields)

  (status, data) = FormatQueryResult(response, unit=unit, separator=separator,
                                     header=header,
                                     format_override=format_override,
                                     verbose=verbose)

  for line in data:
    ToStdout(line)

  assert ((found_unknown and status == QR_UNKNOWN) or
          (not found_unknown and status != QR_UNKNOWN))

  if status == QR_UNKNOWN:
    return constants.EXIT_UNKNOWN_FIELD

  # TODO: Should the list command fail if not all data could be collected?
  return constants.EXIT_SUCCESS


def GenericListFields(resource, fields, separator, header, cl=None):
  """Generic implementation for listing fields for a resource.

  @param resource: One of L{constants.QR_VIA_LUXI}
  @type fields: list of strings
  @param fields: List of fields to query for
  @type separator: string or None
  @param separator: String used to separate fields
  @type header: bool
  @param header: Whether to show header row

  """
  if cl is None:
    cl = GetClient()

  if not fields:
    fields = None

  response = cl.QueryFields(resource, fields)

  found_unknown = _WarnUnknownFields(response.fields)

  columns = [
    TableColumn("Name", str, False),
    TableColumn("Title", str, False),
    TableColumn("Description", str, False),
    ]

  rows = [[fdef.name, fdef.title, fdef.doc] for fdef in response.fields]

  for line in FormatTable(rows, columns, header, separator):
    ToStdout(line)

  if found_unknown:
    return constants.EXIT_UNKNOWN_FIELD

  return constants.EXIT_SUCCESS


class TableColumn:
  """Describes a column for L{FormatTable}.

  """
  def __init__(self, title, fn, align_right):
    """Initializes this class.

    @type title: string
    @param title: Column title
    @type fn: callable
    @param fn: Formatting function
    @type align_right: bool
    @param align_right: Whether to align values on the right-hand side

    """
    self.title = title
    self.format = fn
    self.align_right = align_right


def _GetColFormatString(width, align_right):
  """Returns the format string for a field.

  """
  if align_right:
    sign = ""
  else:
    sign = "-"

  return "%%%s%ss" % (sign, width)


def FormatTable(rows, columns, header, separator):
  """Formats data as a table.

  @type rows: list of lists
  @param rows: Row data, one list per row
  @type columns: list of L{TableColumn}
  @param columns: Column descriptions
  @type header: bool
  @param header: Whether to show header row
  @type separator: string or None
  @param separator: String used to separate columns

  """
  if header:
    data = [[col.title for col in columns]]
    colwidth = [len(col.title) for col in columns]
  else:
    data = []
    colwidth = [0 for _ in columns]

  # Format row data
  for row in rows:
    assert len(row) == len(columns)

    formatted = [col.format(value) for value, col in zip(row, columns)]

    if separator is None:
      # Update column widths
      for idx, (oldwidth, value) in enumerate(zip(colwidth, formatted)):
        # Modifying a list's items while iterating is fine
        colwidth[idx] = max(oldwidth, len(value))

    data.append(formatted)

  if separator is not None:
    # Return early if a separator is used
    return [separator.join(row) for row in data]

  if columns and not columns[-1].align_right:
    # Avoid unnecessary spaces at end of line
    colwidth[-1] = 0

  # Build format string
  fmt = " ".join([_GetColFormatString(width, col.align_right)
                  for col, width in zip(columns, colwidth)])

  return [fmt % tuple(row) for row in data]


def FormatTimestamp(ts):
  """Formats a given timestamp.

  @type ts: timestamp
  @param ts: a timeval-type timestamp, a tuple of seconds and microseconds

  @rtype: string
  @return: a string with the formatted timestamp

  """
  if not isinstance(ts, (tuple, list)) or len(ts) != 2:
    return "?"
  sec, usec = ts
  return time.strftime("%F %T", time.localtime(sec)) + ".%06d" % usec


def ParseTimespec(value):
  """Parse a time specification.

  The following suffixed will be recognized:

    - s: seconds
    - m: minutes
    - h: hours
    - d: day
    - w: weeks

  Without any suffix, the value will be taken to be in seconds.

  """
  value = str(value)
  if not value:
    raise errors.OpPrereqError("Empty time specification passed")
  suffix_map = {
    "s": 1,
    "m": 60,
    "h": 3600,
    "d": 86400,
    "w": 604800,
    }
  if value[-1] not in suffix_map:
    try:
      value = int(value)
    except (TypeError, ValueError):
      raise errors.OpPrereqError("Invalid time specification '%s'" % value)
  else:
    multiplier = suffix_map[value[-1]]
    value = value[:-1]
    if not value: # no data left after stripping the suffix
      raise errors.OpPrereqError("Invalid time specification (only"
                                 " suffix passed)")
    try:
      value = int(value) * multiplier
    except (TypeError, ValueError):
      raise errors.OpPrereqError("Invalid time specification '%s'" % value)
  return value


def GetOnlineNodes(nodes, cl=None, nowarn=False, secondary_ips=False,
                   filter_master=False, nodegroup=None):
  """Returns the names of online nodes.

  This function will also log a warning on stderr with the names of
  the online nodes.

  @param nodes: if not empty, use only this subset of nodes (minus the
      offline ones)
  @param cl: if not None, luxi client to use
  @type nowarn: boolean
  @param nowarn: by default, this function will output a note with the
      offline nodes that are skipped; if this parameter is True the
      note is not displayed
  @type secondary_ips: boolean
  @param secondary_ips: if True, return the secondary IPs instead of the
      names, useful for doing network traffic over the replication interface
      (if any)
  @type filter_master: boolean
  @param filter_master: if True, do not return the master node in the list
      (useful in coordination with secondary_ips where we cannot check our
      node name against the list)
  @type nodegroup: string
  @param nodegroup: If set, only return nodes in this node group

  """
  if cl is None:
    cl = GetClient()

  qfilter = []

  if nodes:
    qfilter.append(qlang.MakeSimpleFilter("name", nodes))

  if nodegroup is not None:
    qfilter.append([qlang.OP_OR, [qlang.OP_EQUAL, "group", nodegroup],
                                 [qlang.OP_EQUAL, "group.uuid", nodegroup]])

  if filter_master:
    qfilter.append([qlang.OP_NOT, [qlang.OP_TRUE, "master"]])

  if qfilter:
    if len(qfilter) > 1:
      final_filter = [qlang.OP_AND] + qfilter
    else:
      assert len(qfilter) == 1
      final_filter = qfilter[0]
  else:
    final_filter = None

  result = cl.Query(constants.QR_NODE, ["name", "offline", "sip"], final_filter)

  def _IsOffline(row):
    (_, (_, offline), _) = row
    return offline

  def _GetName(row):
    ((_, name), _, _) = row
    return name

  def _GetSip(row):
    (_, _, (_, sip)) = row
    return sip

  (offline, online) = compat.partition(result.data, _IsOffline)

  if offline and not nowarn:
    ToStderr("Note: skipping offline node(s): %s" %
             utils.CommaJoin(map(_GetName, offline)))

  if secondary_ips:
    fn = _GetSip
  else:
    fn = _GetName

  return map(fn, online)


def _ToStream(stream, txt, *args):
  """Write a message to a stream, bypassing the logging system

  @type stream: file object
  @param stream: the file to which we should write
  @type txt: str
  @param txt: the message

  """
  try:
    if args:
      args = tuple(args)
      stream.write(txt % args)
    else:
      stream.write(txt)
    stream.write("\n")
    stream.flush()
  except IOError, err:
    if err.errno == errno.EPIPE:
      # our terminal went away, we'll exit
      sys.exit(constants.EXIT_FAILURE)
    else:
      raise


def ToStdout(txt, *args):
  """Write a message to stdout only, bypassing the logging system

  This is just a wrapper over _ToStream.

  @type txt: str
  @param txt: the message

  """
  _ToStream(sys.stdout, txt, *args)


def ToStderr(txt, *args):
  """Write a message to stderr only, bypassing the logging system

  This is just a wrapper over _ToStream.

  @type txt: str
  @param txt: the message

  """
  _ToStream(sys.stderr, txt, *args)


class JobExecutor(object):
  """Class which manages the submission and execution of multiple jobs.

  Note that instances of this class should not be reused between
  GetResults() calls.

  """
  def __init__(self, cl=None, verbose=True, opts=None, feedback_fn=None):
    self.queue = []
    if cl is None:
      cl = GetClient()
    self.cl = cl
    self.verbose = verbose
    self.jobs = []
    self.opts = opts
    self.feedback_fn = feedback_fn
    self._counter = itertools.count()

  @staticmethod
  def _IfName(name, fmt):
    """Helper function for formatting name.

    """
    if name:
      return fmt % name

    return ""

  def QueueJob(self, name, *ops):
    """Record a job for later submit.

    @type name: string
    @param name: a description of the job, will be used in WaitJobSet

    """
    SetGenericOpcodeOpts(ops, self.opts)
    self.queue.append((self._counter.next(), name, ops))

  def AddJobId(self, name, status, job_id):
    """Adds a job ID to the internal queue.

    """
    self.jobs.append((self._counter.next(), status, job_id, name))

  def SubmitPending(self, each=False):
    """Submit all pending jobs.

    """
    if each:
      results = []
      for (_, _, ops) in self.queue:
        # SubmitJob will remove the success status, but raise an exception if
        # the submission fails, so we'll notice that anyway.
        results.append([True, self.cl.SubmitJob(ops)[0]])
    else:
      results = self.cl.SubmitManyJobs([ops for (_, _, ops) in self.queue])
    for ((status, data), (idx, name, _)) in zip(results, self.queue):
      self.jobs.append((idx, status, data, name))

  def _ChooseJob(self):
    """Choose a non-waiting/queued job to poll next.

    """
    assert self.jobs, "_ChooseJob called with empty job list"

    result = self.cl.QueryJobs([i[2] for i in self.jobs[:_CHOOSE_BATCH]],
                               ["status"])
    assert result

    for job_data, status in zip(self.jobs, result):
      if (isinstance(status, list) and status and
          status[0] in (constants.JOB_STATUS_QUEUED,
                        constants.JOB_STATUS_WAITING,
                        constants.JOB_STATUS_CANCELING)):
        # job is still present and waiting
        continue
      # good candidate found (either running job or lost job)
      self.jobs.remove(job_data)
      return job_data

    # no job found
    return self.jobs.pop(0)

  def GetResults(self):
    """Wait for and return the results of all jobs.

    @rtype: list
    @return: list of tuples (success, job results), in the same order
        as the submitted jobs; if a job has failed, instead of the result
        there will be the error message

    """
    if not self.jobs:
      self.SubmitPending()
    results = []
    if self.verbose:
      ok_jobs = [row[2] for row in self.jobs if row[1]]
      if ok_jobs:
        ToStdout("Submitted jobs %s", utils.CommaJoin(ok_jobs))

    # first, remove any non-submitted jobs
    self.jobs, failures = compat.partition(self.jobs, lambda x: x[1])
    for idx, _, jid, name in failures:
      ToStderr("Failed to submit job%s: %s", self._IfName(name, " for %s"), jid)
      results.append((idx, False, jid))

    while self.jobs:
      (idx, _, jid, name) = self._ChooseJob()
      ToStdout("Waiting for job %s%s ...", jid, self._IfName(name, " for %s"))
      try:
        job_result = PollJob(jid, cl=self.cl, feedback_fn=self.feedback_fn)
        success = True
      except errors.JobLost, err:
        _, job_result = FormatError(err)
        ToStderr("Job %s%s has been archived, cannot check its result",
                 jid, self._IfName(name, " for %s"))
        success = False
      except (errors.GenericError, luxi.ProtocolError), err:
        _, job_result = FormatError(err)
        success = False
        # the error message will always be shown, verbose or not
        ToStderr("Job %s%s has failed: %s",
                 jid, self._IfName(name, " for %s"), job_result)

      results.append((idx, success, job_result))

    # sort based on the index, then drop it
    results.sort()
    results = [i[1:] for i in results]

    return results

  def WaitOrShow(self, wait):
    """Wait for job results or only print the job IDs.

    @type wait: boolean
    @param wait: whether to wait or not

    """
    if wait:
      return self.GetResults()
    else:
      if not self.jobs:
        self.SubmitPending()
      for _, status, result, name in self.jobs:
        if status:
          ToStdout("%s: %s", result, name)
        else:
          ToStderr("Failure for %s: %s", name, result)
      return [row[1:3] for row in self.jobs]


def FormatParameterDict(buf, param_dict, actual, level=1):
  """Formats a parameter dictionary.

  @type buf: L{StringIO}
  @param buf: the buffer into which to write
  @type param_dict: dict
  @param param_dict: the own parameters
  @type actual: dict
  @param actual: the current parameter set (including defaults)
  @param level: Level of indent

  """
  indent = "  " * level
  for key in sorted(actual):
    val = param_dict.get(key, "default (%s)" % actual[key])
    buf.write("%s- %s: %s\n" % (indent, key, val))


def ConfirmOperation(names, list_type, text, extra=""):
  """Ask the user to confirm an operation on a list of list_type.

  This function is used to request confirmation for doing an operation
  on a given list of list_type.

  @type names: list
  @param names: the list of names that we display when
      we ask for confirmation
  @type list_type: str
  @param list_type: Human readable name for elements in the list (e.g. nodes)
  @type text: str
  @param text: the operation that the user should confirm
  @rtype: boolean
  @return: True or False depending on user's confirmation.

  """
  count = len(names)
  msg = ("The %s will operate on %d %s.\n%s"
         "Do you want to continue?" % (text, count, list_type, extra))
  affected = (("\nAffected %s:\n" % list_type) +
              "\n".join(["  %s" % name for name in names]))

  choices = [("y", True, "Yes, execute the %s" % text),
             ("n", False, "No, abort the %s" % text)]

  if count > 20:
    choices.insert(1, ("v", "v", "View the list of affected %s" % list_type))
    question = msg
  else:
    question = msg + affected

  choice = AskUser(question, choices)
  if choice == "v":
    choices.pop(1)
    choice = AskUser(msg + affected, choices)
  return choice<|MERGE_RESOLUTION|>--- conflicted
+++ resolved
@@ -29,11 +29,8 @@
 import logging
 import errno
 import itertools
-<<<<<<< HEAD
 import shlex
-=======
 import optparse
->>>>>>> 431f2a80
 from cStringIO import StringIO
 
 from ganeti import utils
