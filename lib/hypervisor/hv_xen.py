--- conflicted
+++ resolved
@@ -782,22 +782,14 @@
     instance_list = self._GetInstanceList(True, hvparams)
     return _GetNodeInfo(result.stdout, instance_list)
 
-<<<<<<< HEAD
-  def GetInstanceConsole(self, instance, primary_node, node_group,
+  @classmethod
+  def GetInstanceConsole(cls, instance, primary_node, node_group,
                          hvparams, beparams):
     """Return a command for connecting to the console of an instance.
 
     """
-    xen_cmd = self._GetCommand(hvparams)
+    xen_cmd = XenHypervisor._GetCommandFromHvparams(hvparams)
     ndparams = node_group.FillND(primary_node)
-=======
-  @classmethod
-  def GetInstanceConsole(cls, instance, primary_node, hvparams, beparams):
-    """Return a command for connecting to the console of an instance.
-
-    """
-    xen_cmd = XenHypervisor._GetCommandFromHvparams(hvparams)
->>>>>>> adef95a2
     return objects.InstanceConsole(instance=instance.name,
                                    kind=constants.CONS_SSH,
                                    host=primary_node.name,
