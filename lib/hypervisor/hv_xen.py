#
#

# Copyright (C) 2006, 2007, 2008, 2009, 2010, 2011, 2012 Google Inc.
#
# This program is free software; you can redistribute it and/or modify
# it under the terms of the GNU General Public License as published by
# the Free Software Foundation; either version 2 of the License, or
# (at your option) any later version.
#
# This program is distributed in the hope that it will be useful, but
# WITHOUT ANY WARRANTY; without even the implied warranty of
# MERCHANTABILITY or FITNESS FOR A PARTICULAR PURPOSE.  See the GNU
# General Public License for more details.
#
# You should have received a copy of the GNU General Public License
# along with this program; if not, write to the Free Software
# Foundation, Inc., 51 Franklin Street, Fifth Floor, Boston, MA
# 02110-1301, USA.


"""Xen hypervisors

"""

import logging
from cStringIO import StringIO

from ganeti import constants
from ganeti import errors
from ganeti import utils
from ganeti.hypervisor import hv_base
from ganeti import netutils
from ganeti import objects
from ganeti import pathutils
from ganeti import vcluster
from ganeti import ssconf


XEND_CONFIG_FILE = vcluster.AddNodePrefix("/etc/xen/xend-config.sxp")
XL_CONFIG_FILE = vcluster.AddNodePrefix("/etc/xen/xl.conf")
VIF_BRIDGE_SCRIPT = vcluster.AddNodePrefix("/etc/xen/scripts/vif-bridge")
_DOM0_NAME = "Domain-0"


class XenHypervisor(hv_base.BaseHypervisor):
  """Xen generic hypervisor interface

  This is the Xen base class used for both Xen PVM and HVM. It contains
  all the functionality that is identical for both.

  """
  CAN_MIGRATE = True
  REBOOT_RETRY_COUNT = 60
  REBOOT_RETRY_INTERVAL = 10

  ANCILLARY_FILES = [
    XEND_CONFIG_FILE,
    XL_CONFIG_FILE,
    VIF_BRIDGE_SCRIPT,
    ]
  ANCILLARY_FILES_OPT = [
    XL_CONFIG_FILE,
    ]

  @staticmethod
  def _ConfigFileName(instance_name):
    """Get the config file name for an instance.

    @param instance_name: instance name
    @type instance_name: str
    @return: fully qualified path to instance config file
    @rtype: str

    """
    return "/etc/xen/%s" % instance_name

  @classmethod
  def _WriteConfigFile(cls, instance, startup_memory, block_devices):
    """Write the Xen config file for the instance.

    """
    raise NotImplementedError

  @staticmethod
  def _WriteConfigFileStatic(instance_name, data):
    """Write the Xen config file for the instance.

    This version of the function just writes the config file from static data.

    """
    # just in case it exists
    utils.RemoveFile("/etc/xen/auto/%s" % instance_name)
    cfg_file = XenHypervisor._ConfigFileName(instance_name)
    try:
      utils.WriteFile(cfg_file, data=data)
    except EnvironmentError, err:
      raise errors.HypervisorError("Cannot write Xen instance configuration"
                                   " file %s: %s" % (cfg_file, err))

  @staticmethod
  def _ReadConfigFile(instance_name):
    """Returns the contents of the instance config file.

    """
    try:
      file_content = utils.ReadFile(
                       XenHypervisor._ConfigFileName(instance_name))
    except EnvironmentError, err:
      raise errors.HypervisorError("Failed to load Xen config file: %s" % err)
    return file_content

  @staticmethod
  def _RemoveConfigFile(instance_name):
    """Remove the xen configuration file.

    """
    utils.RemoveFile(XenHypervisor._ConfigFileName(instance_name))

  @classmethod
  def _CreateConfigCpus(cls, cpu_mask):
    """Create a CPU config string that's compatible with Xen's
    configuration file.

    """
    # Convert the string CPU mask to a list of list of int's
    cpu_list = utils.ParseMultiCpuMask(cpu_mask)

    if len(cpu_list) == 1:
      all_cpu_mapping = cpu_list[0]
      if all_cpu_mapping == constants.CPU_PINNING_OFF:
        # If CPU pinning has 1 entry that's "all", then remove the
        # parameter from the config file
        return None
      else:
        # If CPU pinning has one non-all entry, mapping all vCPUS (the entire
        # VM) to one physical CPU, using format 'cpu = "C"'
        return "cpu = \"%s\"" % ",".join(map(str, all_cpu_mapping))
    else:
      def _GetCPUMap(vcpu):
        if vcpu[0] == constants.CPU_PINNING_ALL_VAL:
          cpu_map = constants.CPU_PINNING_ALL_XEN
        else:
          cpu_map = ",".join(map(str, vcpu))
        return "\"%s\"" % cpu_map

      # build the result string in format 'cpus = [ "c", "c", "c" ]',
      # where each c is a physical CPU number, a range, a list, or any
      # combination
      return "cpus = [ %s ]" % ", ".join(map(_GetCPUMap, cpu_list))

  @staticmethod
  def _RunXmList(xmlist_errors):
    """Helper function for L{_GetXMList} to run "xm list".

    """
    result = utils.RunCmd([constants.XEN_CMD, "list"])
    if result.failed:
      logging.error("xm list failed (%s): %s", result.fail_reason,
                    result.output)
      xmlist_errors.append(result)
      raise utils.RetryAgain()

    # skip over the heading
    return result.stdout.splitlines()[1:]

  @classmethod
  def _GetXMList(cls, include_node):
    """Return the list of running instances.

    If the include_node argument is True, then we return information
    for dom0 also, otherwise we filter that from the return value.

    @return: list of (name, id, memory, vcpus, state, time spent)

    """
    xmlist_errors = []
    try:
      lines = utils.Retry(cls._RunXmList, 1, 5, args=(xmlist_errors, ))
    except utils.RetryTimeout:
      if xmlist_errors:
        xmlist_result = xmlist_errors.pop()

        errmsg = ("xm list failed, timeout exceeded (%s): %s" %
                  (xmlist_result.fail_reason, xmlist_result.output))
      else:
        errmsg = "xm list failed"

      raise errors.HypervisorError(errmsg)

    result = []
    for line in lines:
      # The format of lines is:
      # Name      ID Mem(MiB) VCPUs State  Time(s)
      # Domain-0   0  3418     4 r-----    266.2
      data = line.split()
      if len(data) != 6:
        raise errors.HypervisorError("Can't parse output of xm list,"
                                     " line: %s" % line)
      try:
        data[1] = int(data[1])
        data[2] = int(data[2])
        data[3] = int(data[3])
        data[5] = float(data[5])
      except (TypeError, ValueError), err:
        raise errors.HypervisorError("Can't parse output of xm list,"
                                     " line: %s, error: %s" % (line, err))

      # skip the Domain-0 (optional)
      if include_node or data[0] != _DOM0_NAME:
        result.append(data)

    return result

  def ListInstances(self):
    """Get the list of running instances.

    """
    xm_list = self._GetXMList(False)
    names = [info[0] for info in xm_list]
    return names

  def GetInstanceInfo(self, instance_name):
    """Get instance properties.

    @param instance_name: the instance name

    @return: tuple (name, id, memory, vcpus, stat, times)

    """
    xm_list = self._GetXMList(instance_name == _DOM0_NAME)
    result = None
    for data in xm_list:
      if data[0] == instance_name:
        result = data
        break
    return result

  def GetAllInstancesInfo(self):
    """Get properties of all instances.

    @return: list of tuples (name, id, memory, vcpus, stat, times)

    """
    xm_list = self._GetXMList(False)
    return xm_list

  def StartInstance(self, instance, block_devices, startup_paused):
    """Start an instance.

    """
    startup_memory = self._InstanceStartupMemory(instance)
    self._WriteConfigFile(instance, startup_memory, block_devices)
    cmd = [constants.XEN_CMD, "create"]
    if startup_paused:
      cmd.extend(["-p"])
    cmd.extend([self._ConfigFileName(instance.name)])
    result = utils.RunCmd(cmd)

    if result.failed:
      raise errors.HypervisorError("Failed to start instance %s: %s (%s)" %
                                   (instance.name, result.fail_reason,
                                    result.output))

  def StopInstance(self, instance, force=False, retry=False, name=None):
    """Stop an instance.

    """
    if name is None:
      name = instance.name
    self._RemoveConfigFile(name)
    if force:
      command = [constants.XEN_CMD, "destroy", name]
    else:
      command = [constants.XEN_CMD, "shutdown", name]
    result = utils.RunCmd(command)

    if result.failed:
      raise errors.HypervisorError("Failed to stop instance %s: %s, %s" %
                                   (name, result.fail_reason, result.output))

  def RebootInstance(self, instance):
    """Reboot an instance.

    """
    ini_info = self.GetInstanceInfo(instance.name)

    if ini_info is None:
      raise errors.HypervisorError("Failed to reboot instance %s,"
                                   " not running" % instance.name)

    result = utils.RunCmd([constants.XEN_CMD, "reboot", instance.name])
    if result.failed:
      raise errors.HypervisorError("Failed to reboot instance %s: %s, %s" %
                                   (instance.name, result.fail_reason,
                                    result.output))

    def _CheckInstance():
      new_info = self.GetInstanceInfo(instance.name)

      # check if the domain ID has changed or the run time has decreased
      if (new_info is not None and
          (new_info[1] != ini_info[1] or new_info[5] < ini_info[5])):
        return

      raise utils.RetryAgain()

    try:
      utils.Retry(_CheckInstance, self.REBOOT_RETRY_INTERVAL,
                  self.REBOOT_RETRY_INTERVAL * self.REBOOT_RETRY_COUNT)
    except utils.RetryTimeout:
      raise errors.HypervisorError("Failed to reboot instance %s: instance"
                                   " did not reboot in the expected interval" %
                                   (instance.name, ))

  def BalloonInstanceMemory(self, instance, mem):
    """Balloon an instance memory to a certain value.

    @type instance: L{objects.Instance}
    @param instance: instance to be accepted
    @type mem: int
    @param mem: actual memory size to use for instance runtime

    """
    cmd = [constants.XEN_CMD, "mem-set", instance.name, mem]
    result = utils.RunCmd(cmd)
    if result.failed:
      raise errors.HypervisorError("Failed to balloon instance %s: %s (%s)" %
                                   (instance.name, result.fail_reason,
                                    result.output))
    cmd = ["sed", "-ie", "s/^memory.*$/memory = %s/" % mem]
    cmd.append(XenHypervisor._ConfigFileName(instance.name))
    result = utils.RunCmd(cmd)
    if result.failed:
      raise errors.HypervisorError("Failed to update memory for %s: %s (%s)" %
                                   (instance.name, result.fail_reason,
                                    result.output))

  def GetNodeInfo(self):
    """Return information about the node.

    @return: a dict with the following keys (memory values in MiB):
          - memory_total: the total memory size on the node
          - memory_free: the available memory on the node for instances
          - memory_dom0: the memory used by the node itself, if available
          - nr_cpus: total number of CPUs
          - nr_nodes: in a NUMA system, the number of domains
          - nr_sockets: the number of physical CPU sockets in the node
          - hv_version: the hypervisor version in the form (major, minor)

    """
    result = utils.RunCmd([constants.XEN_CMD, "info"])
    if result.failed:
      logging.error("Can't run 'xm info' (%s): %s", result.fail_reason,
                    result.output)
      return None

    xmoutput = result.stdout.splitlines()
    result = {}
    cores_per_socket = threads_per_core = nr_cpus = None
    xen_major, xen_minor = None, None
    memory_total = None
    memory_free = None

    for line in xmoutput:
      splitfields = line.split(":", 1)

      if len(splitfields) > 1:
        key = splitfields[0].strip()
        val = splitfields[1].strip()

        # note: in xen 3, memory has changed to total_memory
        if key == "memory" or key == "total_memory":
          memory_total = int(val)
        elif key == "free_memory":
          memory_free = int(val)
        elif key == "nr_cpus":
          nr_cpus = result["cpu_total"] = int(val)
        elif key == "nr_nodes":
          result["cpu_nodes"] = int(val)
        elif key == "cores_per_socket":
          cores_per_socket = int(val)
        elif key == "threads_per_core":
          threads_per_core = int(val)
        elif key == "xen_major":
          xen_major = int(val)
        elif key == "xen_minor":
          xen_minor = int(val)

    if None not in [cores_per_socket, threads_per_core, nr_cpus]:
      result["cpu_sockets"] = nr_cpus / (cores_per_socket * threads_per_core)

    total_instmem = 0
    for (name, _, mem, vcpus, _, _) in self._GetXMList(True):
      if name == _DOM0_NAME:
        result["memory_dom0"] = mem
        result["dom0_cpus"] = vcpus

      # Include Dom0 in total memory usage
      total_instmem += mem

    if memory_free is not None:
      result["memory_free"] = memory_free

    if memory_total is not None:
      result["memory_total"] = memory_total

    # Calculate memory used by hypervisor
    if None not in [memory_total, memory_free, total_instmem]:
      result["memory_hv"] = memory_total - memory_free - total_instmem

    if not (xen_major is None or xen_minor is None):
      result[constants.HV_NODEINFO_KEY_VERSION] = (xen_major, xen_minor)

    return result

  @classmethod
  def GetInstanceConsole(cls, instance, hvparams, beparams):
    """Return a command for connecting to the console of an instance.

    """
    return objects.InstanceConsole(instance=instance.name,
                                   kind=constants.CONS_SSH,
                                   host=instance.primary_node,
<<<<<<< HEAD
                                   user=constants.SSH_CONSOLE_USER,
                                   command=[pathutils.XM_CONSOLE_WRAPPER,
                                            instance.name])
=======
                                   user=constants.GANETI_RUNAS,
                                   command=[constants.XEN_CONSOLE_WRAPPER,
                                            constants.XEN_CMD, instance.name])
>>>>>>> 27639c4e

  def Verify(self):
    """Verify the hypervisor.

    For Xen, this verifies that the xend process is running.

    """
    result = utils.RunCmd([constants.XEN_CMD, "info"])
    if result.failed:
      return "'xm info' failed: %s, %s" % (result.fail_reason, result.output)

  @staticmethod
  def _GetConfigFileDiskData(block_devices, blockdev_prefix):
    """Get disk directive for xen config file.

    This method builds the xen config disk directive according to the
    given disk_template and block_devices.

    @param block_devices: list of tuples (cfdev, rldev):
        - cfdev: dict containing ganeti config disk part
        - rldev: ganeti.bdev.BlockDev object
    @param blockdev_prefix: a string containing blockdevice prefix,
                            e.g. "sd" for /dev/sda

    @return: string containing disk directive for xen instance config file

    """
    FILE_DRIVER_MAP = {
      constants.FD_LOOP: "file",
      constants.FD_BLKTAP: "tap:aio",
      }
    disk_data = []
    if len(block_devices) > 24:
      # 'z' - 'a' = 24
      raise errors.HypervisorError("Too many disks")
    namespace = [blockdev_prefix + chr(i + ord("a")) for i in range(24)]
    for sd_name, (cfdev, dev_path) in zip(namespace, block_devices):
      if cfdev.mode == constants.DISK_RDWR:
        mode = "w"
      else:
        mode = "r"
      if cfdev.dev_type == constants.LD_FILE:
        line = "'%s:%s,%s,%s'" % (FILE_DRIVER_MAP[cfdev.physical_id[0]],
                                  dev_path, sd_name, mode)
      else:
        line = "'phy:%s,%s,%s'" % (dev_path, sd_name, mode)
      disk_data.append(line)

    return disk_data

  def MigrationInfo(self, instance):
    """Get instance information to perform a migration.

    @type instance: L{objects.Instance}
    @param instance: instance to be migrated
    @rtype: string
    @return: content of the xen config file

    """
    return self._ReadConfigFile(instance.name)

  def AcceptInstance(self, instance, info, target):
    """Prepare to accept an instance.

    @type instance: L{objects.Instance}
    @param instance: instance to be accepted
    @type info: string
    @param info: content of the xen config file on the source node
    @type target: string
    @param target: target host (usually ip), on this node

    """
    pass

  def FinalizeMigrationDst(self, instance, info, success):
    """Finalize an instance migration.

    After a successful migration we write the xen config file.
    We do nothing on a failure, as we did not change anything at accept time.

    @type instance: L{objects.Instance}
    @param instance: instance whose migration is being finalized
    @type info: string
    @param info: content of the xen config file on the source node
    @type success: boolean
    @param success: whether the migration was a success or a failure

    """
    if success:
      self._WriteConfigFileStatic(instance.name, info)

  def MigrateInstance(self, instance, target, live):
    """Migrate an instance to a target node.

    The migration will not be attempted if the instance is not
    currently running.

    @type instance: L{objects.Instance}
    @param instance: the instance to be migrated
    @type target: string
    @param target: ip address of the target node
    @type live: boolean
    @param live: perform a live migration

    """
    if self.GetInstanceInfo(instance.name) is None:
      raise errors.HypervisorError("Instance not running, cannot migrate")

    port = instance.hvparams[constants.HV_MIGRATION_PORT]

    if (constants.XEN_CMD == constants.XEN_CMD_XM and
        not netutils.TcpPing(target, port, live_port_needed=True)):
      raise errors.HypervisorError("Remote host %s not listening on port"
                                   " %s, cannot migrate" % (target, port))

    # FIXME: migrate must be upgraded for transitioning to "xl" (xen 4.1).
    #        This should be reworked in Ganeti 2.7
    #  ssh must recognize the key of the target host for the migration
    args = [constants.XEN_CMD, "migrate"]
    if constants.XEN_CMD == constants.XEN_CMD_XM:
      args.extend(["-p", "%d" % port])
      if live:
        args.append("-l")
    elif constants.XEN_CMD == constants.XEN_CMD_XL:
      cluster_name = ssconf.SimpleStore().GetClusterName()
      args.extend(["-s", constants.XL_SSH_CMD % cluster_name])
      args.extend(["-C", self._ConfigFileName(instance.name)])
    else:
      raise errors.HypervisorError("Unsupported xen command: %s" %
                                   constants.XEN_CMD)

    args.extend([instance.name, target])
    result = utils.RunCmd(args)
    if result.failed:
      raise errors.HypervisorError("Failed to migrate instance %s: %s" %
                                   (instance.name, result.output))

  def FinalizeMigrationSource(self, instance, success, live):
    """Finalize the instance migration on the source node.

    @type instance: L{objects.Instance}
    @param instance: the instance that was migrated
    @type success: bool
    @param success: whether the migration succeeded or not
    @type live: bool
    @param live: whether the user requested a live migration or not

    """
    # pylint: disable=W0613
    if success:
      # remove old xen file after migration succeeded
      try:
        self._RemoveConfigFile(instance.name)
      except EnvironmentError:
        logging.exception("Failure while removing instance config file")

  def GetMigrationStatus(self, instance):
    """Get the migration status

    As MigrateInstance for Xen is still blocking, if this method is called it
    means that MigrateInstance has completed successfully. So we can safely
    assume that the migration was successful and notify this fact to the client.

    @type instance: L{objects.Instance}
    @param instance: the instance that is being migrated
    @rtype: L{objects.MigrationStatus}
    @return: the status of the current migration (one of
             L{constants.HV_MIGRATION_VALID_STATUSES}), plus any additional
             progress info that can be retrieved from the hypervisor

    """
    return objects.MigrationStatus(status=constants.HV_MIGRATION_COMPLETED)

  @classmethod
  def PowercycleNode(cls):
    """Xen-specific powercycle.

    This first does a Linux reboot (which triggers automatically a Xen
    reboot), and if that fails it tries to do a Xen reboot. The reason
    we don't try a Xen reboot first is that the xen reboot launches an
    external command which connects to the Xen hypervisor, and that
    won't work in case the root filesystem is broken and/or the xend
    daemon is not working.

    """
    try:
      cls.LinuxPowercycle()
    finally:
      utils.RunCmd([constants.XEN_CMD, "debug", "R"])


class XenPvmHypervisor(XenHypervisor):
  """Xen PVM hypervisor interface"""

  PARAMETERS = {
    constants.HV_USE_BOOTLOADER: hv_base.NO_CHECK,
    constants.HV_BOOTLOADER_PATH: hv_base.OPT_FILE_CHECK,
    constants.HV_BOOTLOADER_ARGS: hv_base.NO_CHECK,
    constants.HV_KERNEL_PATH: hv_base.REQ_FILE_CHECK,
    constants.HV_INITRD_PATH: hv_base.OPT_FILE_CHECK,
    constants.HV_ROOT_PATH: hv_base.NO_CHECK,
    constants.HV_KERNEL_ARGS: hv_base.NO_CHECK,
    constants.HV_MIGRATION_PORT: hv_base.REQ_NET_PORT_CHECK,
    constants.HV_MIGRATION_MODE: hv_base.MIGRATION_MODE_CHECK,
    # TODO: Add a check for the blockdev prefix (matching [a-z:] or similar).
    constants.HV_BLOCKDEV_PREFIX: hv_base.NO_CHECK,
    constants.HV_REBOOT_BEHAVIOR:
      hv_base.ParamInSet(True, constants.REBOOT_BEHAVIORS),
    constants.HV_CPU_MASK: hv_base.OPT_MULTI_CPU_MASK_CHECK,
    constants.HV_CPU_CAP: hv_base.NO_CHECK,
    constants.HV_CPU_WEIGHT:
      (False, lambda x: 0 < x < 65536, "invalid weight", None, None),
    }

  @classmethod
  def _WriteConfigFile(cls, instance, startup_memory, block_devices):
    """Write the Xen config file for the instance.

    """
    hvp = instance.hvparams
    config = StringIO()
    config.write("# this is autogenerated by Ganeti, please do not edit\n#\n")

    # if bootloader is True, use bootloader instead of kernel and ramdisk
    # parameters.
    if hvp[constants.HV_USE_BOOTLOADER]:
      # bootloader handling
      bootloader_path = hvp[constants.HV_BOOTLOADER_PATH]
      if bootloader_path:
        config.write("bootloader = '%s'\n" % bootloader_path)
      else:
        raise errors.HypervisorError("Bootloader enabled, but missing"
                                     " bootloader path")

      bootloader_args = hvp[constants.HV_BOOTLOADER_ARGS]
      if bootloader_args:
        config.write("bootargs = '%s'\n" % bootloader_args)
    else:
      # kernel handling
      kpath = hvp[constants.HV_KERNEL_PATH]
      config.write("kernel = '%s'\n" % kpath)

      # initrd handling
      initrd_path = hvp[constants.HV_INITRD_PATH]
      if initrd_path:
        config.write("ramdisk = '%s'\n" % initrd_path)

    # rest of the settings
    config.write("memory = %d\n" % startup_memory)
    config.write("maxmem = %d\n" % instance.beparams[constants.BE_MAXMEM])
    config.write("vcpus = %d\n" % instance.beparams[constants.BE_VCPUS])
    cpu_pinning = cls._CreateConfigCpus(hvp[constants.HV_CPU_MASK])
    if cpu_pinning:
      config.write("%s\n" % cpu_pinning)
    cpu_cap = hvp[constants.HV_CPU_CAP]
    if cpu_cap:
      config.write("cpu_cap=%d\n" % cpu_cap)
    cpu_weight = hvp[constants.HV_CPU_WEIGHT]
    if cpu_weight:
      config.write("cpu_weight=%d\n" % cpu_weight)

    config.write("name = '%s'\n" % instance.name)

    vif_data = []
    for nic in instance.nics:
      nic_str = "mac=%s" % (nic.mac)
      ip = getattr(nic, "ip", None)
      if ip is not None:
        nic_str += ", ip=%s" % ip
      if nic.nicparams[constants.NIC_MODE] == constants.NIC_MODE_BRIDGED:
        nic_str += ", bridge=%s" % nic.nicparams[constants.NIC_LINK]
      vif_data.append("'%s'" % nic_str)

    disk_data = cls._GetConfigFileDiskData(block_devices,
                                           hvp[constants.HV_BLOCKDEV_PREFIX])

    config.write("vif = [%s]\n" % ",".join(vif_data))
    config.write("disk = [%s]\n" % ",".join(disk_data))

    if hvp[constants.HV_ROOT_PATH]:
      config.write("root = '%s'\n" % hvp[constants.HV_ROOT_PATH])
    config.write("on_poweroff = 'destroy'\n")
    if hvp[constants.HV_REBOOT_BEHAVIOR] == constants.INSTANCE_REBOOT_ALLOWED:
      config.write("on_reboot = 'restart'\n")
    else:
      config.write("on_reboot = 'destroy'\n")
    config.write("on_crash = 'restart'\n")
    config.write("extra = '%s'\n" % hvp[constants.HV_KERNEL_ARGS])
    cls._WriteConfigFileStatic(instance.name, config.getvalue())

    return True


class XenHvmHypervisor(XenHypervisor):
  """Xen HVM hypervisor interface"""

  ANCILLARY_FILES = XenHypervisor.ANCILLARY_FILES + [
    pathutils.VNC_PASSWORD_FILE,
    ]
  ANCILLARY_FILES_OPT = XenHypervisor.ANCILLARY_FILES_OPT + [
    pathutils.VNC_PASSWORD_FILE,
    ]

  PARAMETERS = {
    constants.HV_ACPI: hv_base.NO_CHECK,
    constants.HV_BOOT_ORDER: (True, ) +
      (lambda x: x and len(x.strip("acdn")) == 0,
       "Invalid boot order specified, must be one or more of [acdn]",
       None, None),
    constants.HV_CDROM_IMAGE_PATH: hv_base.OPT_FILE_CHECK,
    constants.HV_DISK_TYPE:
      hv_base.ParamInSet(True, constants.HT_HVM_VALID_DISK_TYPES),
    constants.HV_NIC_TYPE:
      hv_base.ParamInSet(True, constants.HT_HVM_VALID_NIC_TYPES),
    constants.HV_PAE: hv_base.NO_CHECK,
    constants.HV_VNC_BIND_ADDRESS:
      (False, netutils.IP4Address.IsValid,
       "VNC bind address is not a valid IP address", None, None),
    constants.HV_KERNEL_PATH: hv_base.REQ_FILE_CHECK,
    constants.HV_DEVICE_MODEL: hv_base.REQ_FILE_CHECK,
    constants.HV_VNC_PASSWORD_FILE: hv_base.REQ_FILE_CHECK,
    constants.HV_MIGRATION_PORT: hv_base.REQ_NET_PORT_CHECK,
    constants.HV_MIGRATION_MODE: hv_base.MIGRATION_MODE_CHECK,
    constants.HV_USE_LOCALTIME: hv_base.NO_CHECK,
    # TODO: Add a check for the blockdev prefix (matching [a-z:] or similar).
    constants.HV_BLOCKDEV_PREFIX: hv_base.NO_CHECK,
    # Add PCI passthrough
    constants.HV_PASSTHROUGH: hv_base.NO_CHECK,
    constants.HV_REBOOT_BEHAVIOR:
      hv_base.ParamInSet(True, constants.REBOOT_BEHAVIORS),
    constants.HV_CPU_MASK: hv_base.OPT_MULTI_CPU_MASK_CHECK,
    constants.HV_CPU_CAP: hv_base.NO_CHECK,
    constants.HV_CPU_WEIGHT:
      (False, lambda x: 0 < x < 65535, "invalid weight", None, None),
    }

  @classmethod
  def _WriteConfigFile(cls, instance, startup_memory, block_devices):
    """Create a Xen 3.1 HVM config file.

    """
    hvp = instance.hvparams

    config = StringIO()
    config.write("# this is autogenerated by Ganeti, please do not edit\n#\n")

    # kernel handling
    kpath = hvp[constants.HV_KERNEL_PATH]
    config.write("kernel = '%s'\n" % kpath)

    config.write("builder = 'hvm'\n")
    config.write("memory = %d\n" % startup_memory)
    config.write("maxmem = %d\n" % instance.beparams[constants.BE_MAXMEM])
    config.write("vcpus = %d\n" % instance.beparams[constants.BE_VCPUS])
    cpu_pinning = cls._CreateConfigCpus(hvp[constants.HV_CPU_MASK])
    if cpu_pinning:
      config.write("%s\n" % cpu_pinning)
    cpu_cap = hvp[constants.HV_CPU_CAP]
    if cpu_cap:
      config.write("cpu_cap=%d\n" % cpu_cap)
    cpu_weight = hvp[constants.HV_CPU_WEIGHT]
    if cpu_weight:
      config.write("cpu_weight=%d\n" % cpu_weight)

    config.write("name = '%s'\n" % instance.name)
    if hvp[constants.HV_PAE]:
      config.write("pae = 1\n")
    else:
      config.write("pae = 0\n")
    if hvp[constants.HV_ACPI]:
      config.write("acpi = 1\n")
    else:
      config.write("acpi = 0\n")
    config.write("apic = 1\n")
    config.write("device_model = '%s'\n" % hvp[constants.HV_DEVICE_MODEL])
    config.write("boot = '%s'\n" % hvp[constants.HV_BOOT_ORDER])
    config.write("sdl = 0\n")
    config.write("usb = 1\n")
    config.write("usbdevice = 'tablet'\n")
    config.write("vnc = 1\n")
    if hvp[constants.HV_VNC_BIND_ADDRESS] is None:
      config.write("vnclisten = '%s'\n" % constants.VNC_DEFAULT_BIND_ADDRESS)
    else:
      config.write("vnclisten = '%s'\n" % hvp[constants.HV_VNC_BIND_ADDRESS])

    if instance.network_port > constants.VNC_BASE_PORT:
      display = instance.network_port - constants.VNC_BASE_PORT
      config.write("vncdisplay = %s\n" % display)
      config.write("vncunused = 0\n")
    else:
      config.write("# vncdisplay = 1\n")
      config.write("vncunused = 1\n")

    vnc_pwd_file = hvp[constants.HV_VNC_PASSWORD_FILE]
    try:
      password = utils.ReadFile(vnc_pwd_file)
    except EnvironmentError, err:
      raise errors.HypervisorError("Failed to open VNC password file %s: %s" %
                                   (vnc_pwd_file, err))

    config.write("vncpasswd = '%s'\n" % password.rstrip())

    config.write("serial = 'pty'\n")
    if hvp[constants.HV_USE_LOCALTIME]:
      config.write("localtime = 1\n")

    vif_data = []
    nic_type = hvp[constants.HV_NIC_TYPE]
    if nic_type is None:
      # ensure old instances don't change
      nic_type_str = ", type=ioemu"
    elif nic_type == constants.HT_NIC_PARAVIRTUAL:
      nic_type_str = ", type=paravirtualized"
    else:
      nic_type_str = ", model=%s, type=ioemu" % nic_type
    for nic in instance.nics:
      nic_str = "mac=%s%s" % (nic.mac, nic_type_str)
      ip = getattr(nic, "ip", None)
      if ip is not None:
        nic_str += ", ip=%s" % ip
      if nic.nicparams[constants.NIC_MODE] == constants.NIC_MODE_BRIDGED:
        nic_str += ", bridge=%s" % nic.nicparams[constants.NIC_LINK]
      vif_data.append("'%s'" % nic_str)

    config.write("vif = [%s]\n" % ",".join(vif_data))

    disk_data = cls._GetConfigFileDiskData(block_devices,
                                           hvp[constants.HV_BLOCKDEV_PREFIX])

    iso_path = hvp[constants.HV_CDROM_IMAGE_PATH]
    if iso_path:
      iso = "'file:%s,hdc:cdrom,r'" % iso_path
      disk_data.append(iso)

    config.write("disk = [%s]\n" % (",".join(disk_data)))
    # Add PCI passthrough
    pci_pass_arr = []
    pci_pass = hvp[constants.HV_PASSTHROUGH]
    if pci_pass:
      pci_pass_arr = pci_pass.split(";")
      config.write("pci = %s\n" % pci_pass_arr)
    config.write("on_poweroff = 'destroy'\n")
    if hvp[constants.HV_REBOOT_BEHAVIOR] == constants.INSTANCE_REBOOT_ALLOWED:
      config.write("on_reboot = 'restart'\n")
    else:
      config.write("on_reboot = 'destroy'\n")
    config.write("on_crash = 'restart'\n")
    cls._WriteConfigFileStatic(instance.name, config.getvalue())

    return True<|MERGE_RESOLUTION|>--- conflicted
+++ resolved
@@ -422,15 +422,9 @@
     return objects.InstanceConsole(instance=instance.name,
                                    kind=constants.CONS_SSH,
                                    host=instance.primary_node,
-<<<<<<< HEAD
                                    user=constants.SSH_CONSOLE_USER,
-                                   command=[pathutils.XM_CONSOLE_WRAPPER,
-                                            instance.name])
-=======
-                                   user=constants.GANETI_RUNAS,
-                                   command=[constants.XEN_CONSOLE_WRAPPER,
+                                   command=[pathutils.XEN_CONSOLE_WRAPPER,
                                             constants.XEN_CMD, instance.name])
->>>>>>> 27639c4e
 
   def Verify(self):
     """Verify the hypervisor.
