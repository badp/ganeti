--- conflicted
+++ resolved
@@ -65,11 +65,8 @@
 from ganeti import pathutils
 from ganeti import vcluster
 from ganeti import ht
-<<<<<<< HEAD
 from ganeti.block.base import BlockDev
-=======
 from ganeti import hooksmaster
->>>>>>> 8abeb641
 
 
 _BOOT_ID_PATH = "/proc/sys/kernel/random/boot_id"
