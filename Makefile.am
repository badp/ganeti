# Ganeti makefile
# - Indent with tabs only.
# - Keep files sorted; one line per file.
# - Directories in lib/ must have their own *dir variable (see hypervisor).
# - All directories must be listed DIRS.
# - Use autogen.sh to generate Makefile.in and configure script.

# Automake doesn't export these variables before version 1.10.
abs_top_builddir = @abs_top_builddir@
abs_top_srcdir = @abs_top_srcdir@

ACLOCAL_AMFLAGS = -I autotools
BUILD_BASH_COMPLETION = $(top_srcdir)/autotools/build-bash-completion
RUN_IN_TEMPDIR = $(top_srcdir)/autotools/run-in-tempdir
CHECK_PYTHON_CODE = $(top_srcdir)/autotools/check-python-code
CHECK_MAN = $(top_srcdir)/autotools/check-man
CHECK_VERSION = $(top_srcdir)/autotools/check-version
REPLACE_VARS_SED = autotools/replace_vars.sed

clientdir = $(pkgpythondir)/client
hypervisordir = $(pkgpythondir)/hypervisor
httpdir = $(pkgpythondir)/http
masterddir = $(pkgpythondir)/masterd
confddir = $(pkgpythondir)/confd
rapidir = $(pkgpythondir)/rapi
serverdir = $(pkgpythondir)/server
watcherdir = $(pkgpythondir)/watcher
impexpddir = $(pkgpythondir)/impexpd
toolsdir = $(pkglibdir)/tools
docdir = $(datadir)/doc/$(PACKAGE)

# Delete output file if an error occurred while building it
.DELETE_ON_ERROR:

DIRS = \
	autotools \
	daemons \
	devel \
	doc \
	doc/examples \
	doc/examples/hooks \
	doc/examples/gnt-debug \
	lib \
	lib/client \
	lib/build \
	lib/confd \
	lib/http \
	lib/hypervisor \
	lib/impexpd \
	lib/masterd \
	lib/rapi \
	lib/server \
	lib/watcher \
	man \
	qa \
	test \
	test/data \
	tools

BUILDTIME_DIR_AUTOCREATE = \
	scripts \
	doc/api \
	doc/coverage

BUILDTIME_DIRS = \
	$(BUILDTIME_DIR_AUTOCREATE) \
	doc/html

DIRCHECK_EXCLUDE = \
	$(BUILDTIME_DIRS) \
	ganeti-[0-9]*.[0-9]*.[0-9]* \
	doc/html/_*

all_dirfiles = $(addsuffix /.dir,$(DIRS) $(BUILDTIME_DIR_AUTOCREATE))

MAINTAINERCLEANFILES = \
	$(docpng) \
	$(maninput) \
	doc/install-quick.rst \
	doc/news.rst \
	vcs-version

maintainer-clean-local:
	rm -rf $(BUILDTIME_DIRS)

CLEANFILES = \
	$(addsuffix /*.py[co],$(DIRS)) \
	$(all_dirfiles) \
	$(PYTHON_BOOTSTRAP) \
	autotools/replace_vars.sed \
	daemons/daemon-util \
	daemons/ensure-dirs \
	daemons/ganeti-cleaner \
	devel/upload \
	doc/examples/bash_completion \
	doc/examples/ganeti.initd \
	doc/examples/ganeti.cron \
	doc/examples/gnt-config-backup \
	doc/examples/hooks/ipsec \
	$(man_MANS) \
	$(manhtml) \
	stamp-srclinks \
	$(nodist_pkgpython_PYTHON)

# BUILT_SOURCES should only be used as a dependency on phony targets. Otherwise
# it'll cause the target to rebuild every time.
BUILT_SOURCES = \
	ganeti \
	stamp-srclinks \
	lib/_autoconf.py \
	$(all_dirfiles) \
	$(PYTHON_BOOTSTRAP)

nodist_pkgpython_PYTHON = \
	lib/_autoconf.py

noinst_PYTHON = \
	lib/build/__init__.py

pkgpython_PYTHON = \
	lib/__init__.py \
	lib/asyncnotifier.py \
	lib/backend.py \
	lib/bdev.py \
	lib/bootstrap.py \
	lib/cli.py \
	lib/cmdlib.py \
	lib/compat.py \
	lib/config.py \
	lib/constants.py \
	lib/daemon.py \
	lib/errors.py \
	lib/ht.py \
	lib/jqueue.py \
	lib/jstore.py \
	lib/locking.py \
	lib/luxi.py \
	lib/mcpu.py \
	lib/netutils.py \
	lib/objects.py \
	lib/opcodes.py \
	lib/qlang.py \
	lib/query.py \
	lib/rpc.py \
	lib/runtime.py \
	lib/serializer.py \
	lib/ssconf.py \
	lib/ssh.py \
	lib/storage.py \
	lib/utils.py \
	lib/uidpool.py \
	lib/workerpool.py

client_PYTHON = \
	lib/client/__init__.py \
	lib/client/gnt_backup.py \
	lib/client/gnt_cluster.py \
	lib/client/gnt_debug.py \
	lib/client/gnt_instance.py \
	lib/client/gnt_job.py \
	lib/client/gnt_node.py \
	lib/client/gnt_os.py

hypervisor_PYTHON = \
	lib/hypervisor/__init__.py \
	lib/hypervisor/hv_base.py \
	lib/hypervisor/hv_chroot.py \
	lib/hypervisor/hv_fake.py \
	lib/hypervisor/hv_kvm.py \
	lib/hypervisor/hv_lxc.py \
	lib/hypervisor/hv_xen.py

rapi_PYTHON = \
	lib/rapi/__init__.py \
	lib/rapi/baserlib.py \
	lib/rapi/client.py \
	lib/rapi/client_utils.py \
	lib/rapi/connector.py \
	lib/rapi/rlib2.py

http_PYTHON = \
	lib/http/__init__.py \
	lib/http/auth.py \
	lib/http/client.py \
	lib/http/server.py

confd_PYTHON = \
	lib/confd/__init__.py \
	lib/confd/client.py \
	lib/confd/querylib.py \
	lib/confd/server.py

masterd_PYTHON = \
	lib/masterd/__init__.py \
	lib/masterd/instance.py

impexpd_PYTHON = \
	lib/impexpd/__init__.py

watcher_PYTHON = \
	lib/watcher/__init__.py

server_PYTHON = \
	lib/server/__init__.py \
	lib/server/confd.py \
	lib/server/masterd.py \
	lib/server/noded.py \
	lib/server/rapi.py

docrst = \
	doc/admin.rst \
	doc/design-2.0.rst \
	doc/design-2.1.rst \
	doc/design-2.2.rst \
	doc/design-2.3.rst \
	doc/design-oob.rst \
	doc/design-query2.rst \
	doc/cluster-merge.rst \
	doc/devnotes.rst \
	doc/glossary.rst \
	doc/hooks.rst \
	doc/iallocator.rst \
	doc/index.rst \
	doc/install-quick.rst \
	doc/install.rst \
	doc/locking.rst \
	doc/move-instance.rst \
	doc/news.rst \
	doc/rapi.rst \
	doc/security.rst \
	doc/walkthrough.rst

$(RUN_IN_TEMPDIR): | $(all_dirfiles)

doc/html/index.html: $(docrst) $(docpng) doc/conf.py configure.ac \
	$(RUN_IN_TEMPDIR)
	@test -n "$(SPHINX)" || \
	    { echo 'sphinx-build' not found during configure; exit 1; }
	@mkdir_p@ $(dir $@)
	PYTHONPATH=. $(RUN_IN_TEMPDIR) $(SPHINX) -q -W -b html \
	    -d . \
	    -D version="$(VERSION_MAJOR).$(VERSION_MINOR)" \
	    -D release="$(PACKAGE_VERSION)" \
	    $(abs_top_srcdir)/doc $(CURDIR)/doc/html
	rm -f doc/html/.buildinfo doc/html/objects.inv
	touch $@

doc/html: doc/html/index.html

doc/news.rst: NEWS
	set -e; \
	{ echo '.. This file is automatically updated at build time from $<.'; \
	  echo '.. Do not edit.'; \
	  echo; \
	  cat $<; \
	} > $@

doc/install-quick.rst: INSTALL
	set -e; \
	{ echo '.. This file is automatically updated at build time from $<.'; \
	  echo '.. Do not edit.'; \
	  echo; \
	  cat $<; \
	} > $@

docdot = \
	doc/arch-2.0.dot \
	doc/design-2.1-lock-acquire.dot \
	doc/design-2.1-lock-release.dot

docpng = $(patsubst %.dot,%.png,$(docdot))

# Things to build but not to install (add it to EXTRA_DIST if it should be
# distributed)
noinst_DATA = \
	devel/upload \
	doc/html \
	doc/examples/bash_completion \
	doc/examples/ganeti.cron \
	doc/examples/ganeti.initd \
	doc/examples/gnt-config-backup \
	doc/examples/hooks/ipsec \
	$(manhtml)

gnt_scripts = \
	scripts/gnt-backup \
	scripts/gnt-cluster \
	scripts/gnt-debug \
	scripts/gnt-instance \
	scripts/gnt-job \
	scripts/gnt-node \
	scripts/gnt-os

PYTHON_BOOTSTRAP = \
	daemons/ganeti-confd \
	daemons/ganeti-masterd \
	daemons/ganeti-noded \
	daemons/ganeti-watcher \
	daemons/ganeti-rapi \
	scripts/gnt-backup \
	scripts/gnt-cluster \
	scripts/gnt-debug \
	scripts/gnt-instance \
	scripts/gnt-job \
	scripts/gnt-node \
	scripts/gnt-os

dist_sbin_SCRIPTS =

nodist_sbin_SCRIPTS = \
	$(PYTHON_BOOTSTRAP) \
	daemons/ganeti-cleaner

dist_tools_SCRIPTS = \
	tools/burnin \
	tools/cfgshell \
	tools/cfgupgrade \
	tools/cfgupgrade12 \
	tools/cluster-merge \
	tools/lvmstrap \
	tools/move-instance \
	tools/setup-ssh \
	tools/sanitize-config

pkglib_python_scripts = \
	daemons/import-export \
	tools/check-cert-expired

pkglib_SCRIPTS = \
	daemons/daemon-util \
	daemons/ensure-dirs \
	$(pkglib_python_scripts)

EXTRA_DIST = \
	NEWS \
	pylintrc \
	autotools/build-bash-completion \
	autotools/check-python-code \
	autotools/check-man \
	autotools/check-tar \
<<<<<<< HEAD
=======
	autotools/check-version \
	autotools/docbook-wrapper \
>>>>>>> 5d9f9cba
	autotools/gen-coverage \
	autotools/testrunner \
	$(RUN_IN_TEMPDIR) \
	daemons/daemon-util.in \
	daemons/ensure-dirs.in \
	daemons/ganeti-cleaner.in \
	$(pkglib_python_scripts) \
	devel/upload.in \
	$(docdot) \
	$(docpng) \
	$(docrst) \
	doc/conf.py \
	doc/html \
	doc/examples/ganeti.initd.in \
	doc/examples/ganeti.cron.in \
	doc/examples/gnt-config-backup.in \
	doc/examples/dumb-allocator \
	doc/examples/ganeti.default \
	doc/examples/ganeti.default-debug \
	doc/examples/hooks/ethers \
	doc/examples/hooks/ipsec.in \
	doc/examples/gnt-debug/README \
	doc/examples/gnt-debug/delay0.json \
	doc/examples/gnt-debug/delay50.json \
	test/testutils.py \
	test/mocks.py \
	$(dist_TESTS) \
	$(TEST_FILES) \
	man/footer.rst \
	$(manrst) \
	$(maninput) \
	qa/ganeti-qa.py \
	qa/qa-sample.json \
	qa/qa_cluster.py \
	qa/qa_config.py \
	qa/qa_daemon.py \
	qa/qa_env.py \
	qa/qa_error.py \
	qa/qa_instance.py \
	qa/qa_node.py \
	qa/qa_os.py \
	qa/qa_rapi.py \
	qa/qa_tags.py \
	qa/qa_utils.py

man_MANS = \
	man/ganeti.7 \
	man/ganeti-cleaner.8 \
	man/ganeti-confd.8 \
	man/ganeti-masterd.8 \
	man/ganeti-noded.8 \
	man/ganeti-os-interface.7 \
	man/ganeti-rapi.8 \
	man/ganeti-watcher.8 \
	man/gnt-backup.8 \
	man/gnt-cluster.8 \
	man/gnt-debug.8 \
	man/gnt-instance.8 \
	man/gnt-job.8 \
	man/gnt-node.8 \
	man/gnt-os.8

manrst = $(patsubst %.7,%.rst,$(patsubst %.8,%.rst,$(man_MANS)))
manhtml = $(patsubst %.rst,%.html,$(manrst))
maninput = \
	$(patsubst %.7,%.7.in,$(patsubst %.8,%.8.in,$(man_MANS))) \
	$(patsubst %.html,%.html.in,$(manhtml)) \
	man/footer.man man/footer.html

TEST_FILES = \
	test/data/bdev-drbd-8.0.txt \
	test/data/bdev-drbd-8.3.txt \
	test/data/bdev-drbd-disk.txt \
	test/data/bdev-drbd-net-ip4.txt \
	test/data/bdev-drbd-net-ip6.txt \
	test/data/cert1.pem \
	test/data/proc_drbd8.txt \
	test/data/proc_drbd80-emptyline.txt \
	test/data/proc_drbd83.txt \
	test/data/sys_drbd_usermode_helper.txt \
	test/import-export_unittest-helper

python_tests = \
	test/ganeti.asyncnotifier_unittest.py \
	test/ganeti.backend_unittest.py \
	test/ganeti.bdev_unittest.py \
	test/ganeti.cli_unittest.py \
	test/ganeti.daemon_unittest.py \
	test/ganeti.cmdlib_unittest.py \
	test/ganeti.compat_unittest.py \
	test/ganeti.confd.client_unittest.py \
	test/ganeti.config_unittest.py \
	test/ganeti.constants_unittest.py \
	test/ganeti.errors_unittest.py \
	test/ganeti.hooks_unittest.py \
	test/ganeti.http_unittest.py \
	test/ganeti.hypervisor_unittest.py \
	test/ganeti.hypervisor.hv_kvm_unittest.py \
	test/ganeti.impexpd_unittest.py \
	test/ganeti.jqueue_unittest.py \
	test/ganeti.locking_unittest.py \
	test/ganeti.luxi_unittest.py \
	test/ganeti.masterd.instance_unittest.py \
	test/ganeti.mcpu_unittest.py \
	test/ganeti.netutils_unittest.py \
	test/ganeti.objects_unittest.py \
	test/ganeti.opcodes_unittest.py \
	test/ganeti.qlang_unittest.py \
	test/ganeti.query_unittest.py \
	test/ganeti.rapi.client_unittest.py \
	test/ganeti.rapi.resources_unittest.py \
	test/ganeti.rapi.rlib2_unittest.py \
	test/ganeti.rpc_unittest.py \
	test/ganeti.runtime_unittest.py \
	test/ganeti.serializer_unittest.py \
	test/ganeti.ssh_unittest.py \
	test/ganeti.uidpool_unittest.py \
	test/ganeti.utils_unittest.py \
	test/ganeti.utils_mlockall_unittest.py \
	test/ganeti.workerpool_unittest.py \
	test/cfgupgrade_unittest.py \
	test/docs_unittest.py \
	test/tempfile_fork_unittest.py

dist_TESTS = \
	test/check-cert-expired_unittest.bash \
	test/daemon-util_unittest.bash \
	test/ganeti-cleaner_unittest.bash \
	test/import-export_unittest.bash \
	$(python_tests)

nodist_TESTS =

TESTS = $(dist_TESTS) $(nodist_TESTS)

# Environment for all tests
PLAIN_TESTS_ENVIRONMENT = \
	PYTHONPATH=. TOP_SRCDIR=$(abs_top_srcdir) PYTHON=$(PYTHON) $(RUN_IN_TEMPDIR)

# Environment for tests run by automake
TESTS_ENVIRONMENT = \
	$(PLAIN_TESTS_ENVIRONMENT) $(abs_top_srcdir)/autotools/testrunner

all_python_code = \
	$(dist_sbin_SCRIPTS) \
	$(dist_tools_SCRIPTS) \
	$(pkglib_python_scripts) \
	$(python_tests) \
	$(pkgpython_PYTHON) \
	$(client_PYTHON) \
	$(hypervisor_PYTHON) \
	$(rapi_PYTHON) \
	$(server_PYTHON) \
	$(http_PYTHON) \
	$(confd_PYTHON) \
	$(masterd_PYTHON) \
	$(impexpd_PYTHON) \
	$(watcher_PYTHON) \
	$(noinst_PYTHON)

srclink_files = \
	man/footer.rst \
	test/check-cert-expired_unittest.bash \
	test/daemon-util_unittest.bash \
	test/ganeti-cleaner_unittest.bash \
	test/import-export_unittest.bash \
	$(all_python_code)

check_python_code = \
	$(BUILD_BASH_COMPLETION) \
	$(all_python_code)

lint_python_code = \
	ganeti \
	ganeti/http/server.py \
	$(dist_sbin_SCRIPTS) \
	$(dist_tools_SCRIPTS) \
	$(pkglib_python_scripts) \
	$(BUILD_BASH_COMPLETION) \
	$(PYTHON_BOOTSTRAP)

test/daemon-util_unittest.bash: daemons/daemon-util

test/ganeti-cleaner_unittest.bash: daemons/ganeti-cleaner

devel/upload: devel/upload.in $(REPLACE_VARS_SED)
	sed -f $(REPLACE_VARS_SED) < $< > $@
	chmod u+x $@

daemons/%: daemons/%.in $(REPLACE_VARS_SED)
	sed -f $(REPLACE_VARS_SED) < $< > $@
	chmod +x $@

doc/examples/%: doc/examples/%.in $(REPLACE_VARS_SED)
	sed -f $(REPLACE_VARS_SED) < $< > $@

doc/examples/hooks/%: doc/examples/hooks/%.in $(REPLACE_VARS_SED)
	sed -f $(REPLACE_VARS_SED) < $< > $@

doc/examples/bash_completion: $(BUILD_BASH_COMPLETION) $(RUN_IN_TEMPDIR) \
	lib/cli.py $(gnt_scripts) $(client_PYTHON) tools/burnin
	PYTHONPATH=. $(RUN_IN_TEMPDIR) $(CURDIR)/$(BUILD_BASH_COMPLETION) > $@

doc/%.png: doc/%.dot
	@test -n "$(DOT)" || { echo 'dot' not found during configure; exit 1; }
	$(DOT) -Tpng -o $@ $<

man/footer.man: man/footer.rst
	@test -n "$(PANDOC)" || \
	  { echo 'pandoc' not found during configure; exit 1; }
	$(PANDOC) -f rst -t man -o $@ $<

man/footer.html: man/footer.rst
	@test -n "$(PANDOC)" || \
	  { echo 'pandoc' not found during configure; exit 1; }
	$(PANDOC) -f rst -t html -o $@ $<

man/%.7.in man/%.8.in: man/%.rst man/footer.man
	@test -n "$(PANDOC)" || \
	  { echo 'pandoc' not found during configure; exit 1; }
	$(PANDOC) -s -f rst -t man -A man/footer.man $< | \
	  sed -e 's/\\@/@/g' > $@
	if test -n "$(MAN_HAS_WARNINGS)"; then $(CHECK_MAN) $@; fi

man/%.html.in: man/%.rst man/footer.html
	@test -n "$(PANDOC)" || \
	  { echo 'pandoc' not found during configure; exit 1; }
	$(PANDOC) -s -f rst -t html -A man/footer.html $< | \
	  sed -e 's/\\@/@/g' > $@


man/%.7: man/%.7.in $(REPLACE_VARS_SED)
	sed -f $(REPLACE_VARS_SED) < $< > $@

man/%.8: man/%.8.in $(REPLACE_VARS_SED)
	sed -f $(REPLACE_VARS_SED) < $< > $@

man/%.html: man/%.html.in $(REPLACE_VARS_SED)
	sed -f $(REPLACE_VARS_SED) < $< > $@

vcs-version:
	if test -d .git; then \
	  git describe > $@; \
	elif test ! -f $@ ; then \
	  echo "Cannot auto-generate $@ file"; exit 1; \
	fi

.PHONY: regen-vcs-version
regen-vcs-version:
	set -e; \
	cd $(srcdir); \
	if test -d .git; then \
	  rm -f vcs-version; \
	  $(MAKE) vcs-version; \
	fi

lib/_autoconf.py: Makefile vcs-version | lib/.dir
	set -e; \
	VCSVER=`cat $(abs_top_srcdir)/vcs-version`; \
	{ echo '# This file is automatically generated, do not edit!'; \
	  echo '#'; \
	  echo ''; \
	  echo '"""Build-time configuration for Ganeti.'; \
	  echo '';\
	  echo 'This file is autogenerated by the build process.'; \
	  echo 'For any changes you need to re-run ./configure (and'; \
	  echo 'not edit by hand).'; \
	  echo ''; \
	  echo '"""'; \
	  echo ''; \
	  echo '# pylint: disable-msg=C0301,C0324'; \
	  echo '# because this is autogenerated, we do not want'; \
	  echo '# style warnings' ; \
	  echo ''; \
	  echo "PACKAGE_VERSION = '$(PACKAGE_VERSION)'"; \
	  echo "VERSION_MAJOR = '$(VERSION_MAJOR)'"; \
	  echo "VERSION_MINOR = '$(VERSION_MINOR)'"; \
	  echo "VERSION_REVISION = '$(VERSION_REVISION)'"; \
	  echo "VERSION_SUFFIX = '$(VERSION_SUFFIX)'"; \
	  echo "VERSION_FULL = '$(VERSION_FULL)'"; \
	  echo "LOCALSTATEDIR = '$(localstatedir)'"; \
	  echo "SYSCONFDIR = '$(sysconfdir)'"; \
	  echo "SSH_CONFIG_DIR = '$(SSH_CONFIG_DIR)'"; \
	  echo "EXPORT_DIR = '$(EXPORT_DIR)'"; \
	  echo "OS_SEARCH_PATH = [$(OS_SEARCH_PATH)]"; \
	  echo "XEN_BOOTLOADER = '$(XEN_BOOTLOADER)'"; \
	  echo "XEN_KERNEL = '$(XEN_KERNEL)'"; \
	  echo "XEN_INITRD = '$(XEN_INITRD)'"; \
	  echo "FILE_STORAGE_DIR = '$(FILE_STORAGE_DIR)'"; \
	  echo "ENABLE_FILE_STORAGE = $(ENABLE_FILE_STORAGE)"; \
	  echo "IALLOCATOR_SEARCH_PATH = [$(IALLOCATOR_SEARCH_PATH)]"; \
	  echo "KVM_PATH = '$(KVM_PATH)'"; \
	  echo "SOCAT_PATH = '$(SOCAT)'"; \
	  echo "SOCAT_USE_ESCAPE = $(SOCAT_USE_ESCAPE)"; \
	  echo "SOCAT_USE_COMPRESS = $(SOCAT_USE_COMPRESS)"; \
	  echo "LVM_STRIPECOUNT = $(LVM_STRIPECOUNT)"; \
	  echo "TOOLSDIR = '$(toolsdir)'"; \
	  echo "GNT_SCRIPTS = [$(foreach i,$(notdir $(gnt_scripts)),'$(i)',)]"; \
	  echo "PKGLIBDIR = '$(pkglibdir)'"; \
	  echo "DRBD_BARRIERS = $(DRBD_BARRIERS)"; \
	  echo "SYSLOG_USAGE = '$(SYSLOG_USAGE)'"; \
	  echo "DAEMONS_GROUP = '$(DAEMONS_GROUP)'"; \
	  echo "ADMIN_GROUP = '$(ADMIN_GROUP)'"; \
	  echo "MASTERD_USER = '$(MASTERD_USER)'"; \
	  echo "MASTERD_GROUP = '$(MASTERD_GROUP)'"; \
	  echo "RAPI_USER = '$(RAPI_USER)'"; \
	  echo "RAPI_GROUP = '$(RAPI_GROUP)'"; \
	  echo "CONFD_USER = '$(CONFD_USER)'"; \
	  echo "CONFD_GROUP = '$(CONFD_GROUP)'"; \
	  echo "NODED_USER = '$(NODED_USER)'"; \
	  echo "VCS_VERSION = '$$VCSVER'"; \
	} > $@

$(REPLACE_VARS_SED): Makefile
	set -e; \
	{ echo 's#@PREFIX@#$(prefix)#g'; \
	  echo 's#@SYSCONFDIR@#$(sysconfdir)#g'; \
	  echo 's#@LOCALSTATEDIR@#$(localstatedir)#g'; \
	  echo 's#@BINDIR@#$(bindir)#g'; \
	  echo 's#@SBINDIR@#$(sbindir)#g'; \
	  echo 's#@GANETI_VERSION@#$(PACKAGE_VERSION)#g'; \
	  echo 's#@CUSTOM_XEN_BOOTLOADER@#$(XEN_BOOTLOADER)#g'; \
	  echo 's#@CUSTOM_XEN_KERNEL@#$(XEN_KERNEL)#g'; \
	  echo 's#@CUSTOM_XEN_INITRD@#$(XEN_INITRD)#g'; \
	  echo 's#@CUSTOM_IALLOCATOR_SEARCH_PATH@#$(IALLOCATOR_SEARCH_PATH)#g'; \
	  echo 's#@CUSTOM_EXPORT_DIR@#$(EXPORT_DIR)#g'; \
	  echo 's#@RPL_FILE_STORAGE_DIR@#$(FILE_STORAGE_DIR)#g'; \
	  echo 's#@RPL_SSH_INITD_SCRIPT@#$(SSH_INITD_SCRIPT)#g'; \
	  echo 's#@PKGLIBDIR@#$(pkglibdir)#g'; \
	  echo 's#@GNTMASTERUSER@#$(MASTERD_USER)#g'; \
	  echo 's#@GNTRAPIUSER@#$(RAPI_USER)#g'; \
	  echo 's#@GNTCONFDUSER@#$(CONFD_USER)#g'; \
	  echo 's#@GNTNODEDUSER@#$(NODED_USER)#g'; \
	  echo 's#@GNTRAPIGROUP@#$(RAPI_GROUP)#g'; \
	  echo 's#@GNTADMINGROUP@#$(ADMIN_GROUP)#g'; \
	  echo 's#@GNTCONFDGROUP@#$(CONFD_GROUP)#g'; \
	  echo 's#@GNTMASTERDGROUP@#$(MASTERD_GROUP)#g'; \
	  echo 's#@GNTDAEMONSGROUP@#$(DAEMONS_GROUP)#g'; \
	} > $@

# Using deferred evaluation
daemons/ganeti-%: MODULE = ganeti.server.$(patsubst ganeti-%,%,$(notdir $@))
daemons/ganeti-watcher: MODULE = ganeti.watcher
scripts/%: MODULE = ganeti.client.$(subst -,_,$(notdir $@))

$(PYTHON_BOOTSTRAP): Makefile | $(all_dirfiles)
	test -n "$(MODULE)" || { echo Missing module; exit 1; }
	set -e; \
	{ echo '#!/usr/bin/python'; \
	  echo '# This file is automatically generated, do not edit!'; \
	  echo "# Edit $(MODULE) instead."; \
	  echo; \
	  echo '"""Bootstrap script for L{$(MODULE)}"""'; \
	  echo; \
	  echo '# pylint: disable-msg=C0103'; \
	  echo '# C0103: Invalid name'; \
	  echo; \
	  echo 'import sys'; \
	  echo 'import $(MODULE) as main'; \
	  echo; \
	  echo '# Temporarily alias commands until bash completion'; \
	  echo '# generator is changed'; \
	  echo 'if hasattr(main, "commands"):'; \
		echo '  commands = main.commands # pylint: disable-msg=E1101'; \
	  echo; \
	  echo 'if __name__ == "__main__":'; \
	  echo '  sys.exit(main.Main())'; \
	} > $@
	chmod u+x $@

# We need to create symlinks because "make distcheck" will not install Python
# files when building.
stamp-srclinks: Makefile | $(all_dirfiles)
	set -e; \
	for i in $(srclink_files); do \
		if test ! -f $$i -a -f $(abs_top_srcdir)/$$i; then \
			$(LN_S) $(abs_top_srcdir)/$$i $$i; \
		fi; \
	done
	touch $@

.PHONY: ganeti
ganeti:
	cd $(top_builddir) && test -h "$@" || { rm -f $@ && $(LN_S) lib $@; }

.PHONY: check-dirs
check-dirs: $(BUILT_SOURCES)
	@set -e; \
	find . -type d \( \( -name . \) -o \( \
		-name .git -o \
		-name autom4te.cache \
		\) -prune -o -print \) | { \
		error=; \
		while read dir; do \
			case "$$dir" in \
				$(strip $(patsubst %,(./%) ;;,$(DIRCHECK_EXCLUDE) $(DIRS))) \
				*) error=1; echo "Directory $$dir not listed in Makefile" >&2 ;; \
			esac; \
		done; \
		for dir in $(DIRS); do \
			if ! test -d "$$dir"; then \
				echo "Directory $$dir listed in DIRS does not exist" >&2; \
				error=1; \
			fi \
		done; \
		if test -n "$$error"; then exit 1; else exit 0; fi; \
	}

check-local: check-dirs
	$(CHECK_PYTHON_CODE) $(check_python_code)
	$(CHECK_VERSION) $(VERSION) $(top_srcdir)/NEWS

.PHONY: lint
lint: $(BUILT_SOURCES)
	@test -n "$(PYLINT)" || { echo 'pylint' not found during configure; exit 1; }
	$(PYLINT) $(LINT_OPTS) $(lint_python_code)

# a dist hook rule for updating the vcs-version file; this is
# hardcoded due to where it needs to build the file...
dist-hook:
	$(MAKE) regen-vcs-version && \
	rm -f $(top_distdir)/vcs-version && \
	cp -p $(srcdir)/vcs-version $(top_distdir)

# a distcheck hook rule for catching revision control directories
distcheck-hook:
	if find $(top_distdir) -name .svn -or -name .git | grep .; then \
		echo "Found revision control files in final archive." 1>&2; \
		exit 1; \
	fi
	if find $(top_distdir) -name '*.py[co]' | grep .; then \
		echo "Found Python byte code in final archive." 1>&2; \
		exit 1; \
	fi
	if find $(top_distdir) -name '*~' | grep .; then \
		echo "Found backup files in final archive." 1>&2; \
		exit 1; \
	fi
# Empty files or directories should not be distributed. They can cause
# unnecessary warnings for packagers. Directories used by automake during
# distcheck must be excluded.
	if find $(top_distdir) -empty -and -not \( \
			-path $(top_distdir)/_build -or \
			-path $(top_distdir)/_inst \) | grep .; then \
		echo "Found empty files or directories in final archive." 1>&2; \
		exit 1; \
	fi
	if test -n "$(BUILD_RELEASE)" && \
	   grep -n -H -E '^\*.*unreleased' $(top_distdir)/NEWS; then \
		echo "Found unreleased version in NEWS." >&2; \
		exit 1; \
	fi

# When building a release, stricter checks should be used
distcheck-release dist-release: export BUILD_RELEASE = 1
distcheck-release: distcheck

dist-release: dist
	set -e; \
	for i in $(DIST_ARCHIVES); do \
		echo -n "Checking $$i ... "; \
		autotools/check-tar < $$i; \
		echo OK; \
	done

install-exec-local:
	@mkdir_p@ "$(DESTDIR)${localstatedir}/lib/ganeti" \
	  "$(DESTDIR)${localstatedir}/log/ganeti" \
	  "$(DESTDIR)${localstatedir}/run/ganeti"

# To avoid conflicts between directory names and other targets, a file inside
# the directory is used to ensure its existence.
%.dir:
	@mkdir_p@ $* && touch $@

.PHONY: apidoc
apidoc: epydoc.conf $(RUN_IN_TEMPDIR) $(BUILT_SOURCES)
	$(RUN_IN_TEMPDIR) epydoc -v \
		--conf $(CURDIR)/epydoc.conf \
		--output $(CURDIR)/doc/api

.PHONY: TAGS
TAGS: $(BUILT_SOURCES)
	rm -f TAGS
	find . -path './lib/*.py' -o -path './scripts/gnt-*' -o \
	  -path './daemons/ganeti-*' -o -path './tools/*' -o \
	  -path './qa/*.py' | \
	  etags -l python -

.PHONY: coverage
coverage: $(BUILT_SOURCES) $(python_tests)
	set -e; \
	COVERAGE_FILE=$(CURDIR)/doc/coverage/data \
	TEXT_COVERAGE=$(CURDIR)/doc/coverage/report.txt \
	HTML_COVERAGE=$(CURDIR)/doc/coverage \
	$(PLAIN_TESTS_ENVIRONMENT) $(abs_top_srcdir)/autotools/gen-coverage \
	$(python_tests)

commit-check: distcheck lint apidoc

-include ./Makefile.local

# vim: set noet :<|MERGE_RESOLUTION|>--- conflicted
+++ resolved
@@ -338,11 +338,7 @@
 	autotools/check-python-code \
 	autotools/check-man \
 	autotools/check-tar \
-<<<<<<< HEAD
-=======
 	autotools/check-version \
-	autotools/docbook-wrapper \
->>>>>>> 5d9f9cba
 	autotools/gen-coverage \
 	autotools/testrunner \
 	$(RUN_IN_TEMPDIR) \
