--- conflicted
+++ resolved
@@ -1,4 +1,3 @@
-<<<<<<< HEAD
 News
 ====
 
@@ -101,13 +100,15 @@
 - Reimplemented bash completion script to be more complete
 - Improved burnin
 
-=======
+
 Version 2.0.6
-  - Fix cleaner behaviour on nodes not in a cluster (Debian bug 568105)
-  - Fix a string formatting bug
-  - Improve safety of the code in some error paths
-  - Improve data validation in the master of values returned from nodes
->>>>>>> 0be13136
+-------------
+
+- Fix cleaner behaviour on nodes not in a cluster (Debian bug 568105)
+- Fix a string formatting bug
+- Improve safety of the code in some error paths
+- Improve data validation in the master of values returned from nodes
+
 
 Version 2.0.5
 -------------
