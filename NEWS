--- conflicted
+++ resolved
@@ -2,7 +2,6 @@
 ====
 
 
-<<<<<<< HEAD
 Version 2.7.0 beta1
 -------------------
 
@@ -53,7 +52,8 @@
   allocate the instance, the temporary error code
   :pyeval:`errors.ECODE_TEMP_NORES` is returned. The operation can be
   retried thereafter, with or without opportunistic locking.
-=======
+
+
 Version 2.6.2
 -------------
 
@@ -112,7 +112,6 @@
 - Reduced logging noise in the Haskell confd daemon (only show one log
   entry for each config reload, instead of two).
 - Several man page updates and typo fixes.
->>>>>>> 478a3308
 
 
 Version 2.6.1
