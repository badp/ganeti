#!/usr/bin/python
#

# Copyright (C) 2006, 2007 Google Inc.
#
# This program is free software; you can redistribute it and/or modify
# it under the terms of the GNU General Public License as published by
# the Free Software Foundation; either version 2 of the License, or
# (at your option) any later version.
#
# This program is distributed in the hope that it will be useful, but
# WITHOUT ANY WARRANTY; without even the implied warranty of
# MERCHANTABILITY or FITNESS FOR A PARTICULAR PURPOSE.  See the GNU
# General Public License for more details.
#
# You should have received a copy of the GNU General Public License
# along with this program; if not, write to the Free Software
# Foundation, Inc., 51 Franklin Street, Fifth Floor, Boston, MA
# 02110-1301, USA.


"""Script for unittesting the utils module"""

import unittest
import os
import time
import tempfile
import os.path
import os
import stat
import signal
import socket
import shutil
import re
import select
import string
import fcntl
import OpenSSL
import warnings
import distutils.version
import glob

import ganeti
import testutils
from ganeti import constants
from ganeti import utils
from ganeti import errors
from ganeti import serializer
from ganeti.utils import IsProcessAlive, RunCmd, \
     RemoveFile, MatchNameComponent, FormatUnit, \
     ParseUnit, AddAuthorizedKey, RemoveAuthorizedKey, \
     ShellQuote, ShellQuoteArgs, TcpPing, ListVisibleFiles, \
     SetEtcHostsEntry, RemoveEtcHostsEntry, FirstFree, OwnIpAddress, \
     TailFile, ForceDictType, SafeEncode, IsNormAbsPath, FormatTime, \
     UnescapeAndSplit, RunParts, PathJoin, HostInfo

from ganeti.errors import LockError, UnitParseError, GenericError, \
     ProgrammerError, OpPrereqError


class TestIsProcessAlive(unittest.TestCase):
  """Testing case for IsProcessAlive"""

  def testExists(self):
    mypid = os.getpid()
    self.assert_(IsProcessAlive(mypid),
                 "can't find myself running")

  def testNotExisting(self):
    pid_non_existing = os.fork()
    if pid_non_existing == 0:
      os._exit(0)
    elif pid_non_existing < 0:
      raise SystemError("can't fork")
    os.waitpid(pid_non_existing, 0)
    self.assert_(not IsProcessAlive(pid_non_existing),
                 "nonexisting process detected")


class TestPidFileFunctions(unittest.TestCase):
  """Tests for WritePidFile, RemovePidFile and ReadPidFile"""

  def setUp(self):
    self.dir = tempfile.mkdtemp()
    self.f_dpn = lambda name: os.path.join(self.dir, "%s.pid" % name)
    utils.DaemonPidFileName = self.f_dpn

  def testPidFileFunctions(self):
    pid_file = self.f_dpn('test')
    utils.WritePidFile('test')
    self.failUnless(os.path.exists(pid_file),
                    "PID file should have been created")
    read_pid = utils.ReadPidFile(pid_file)
    self.failUnlessEqual(read_pid, os.getpid())
    self.failUnless(utils.IsProcessAlive(read_pid))
    self.failUnlessRaises(GenericError, utils.WritePidFile, 'test')
    utils.RemovePidFile('test')
    self.failIf(os.path.exists(pid_file),
                "PID file should not exist anymore")
    self.failUnlessEqual(utils.ReadPidFile(pid_file), 0,
                         "ReadPidFile should return 0 for missing pid file")
    fh = open(pid_file, "w")
    fh.write("blah\n")
    fh.close()
    self.failUnlessEqual(utils.ReadPidFile(pid_file), 0,
                         "ReadPidFile should return 0 for invalid pid file")
    utils.RemovePidFile('test')
    self.failIf(os.path.exists(pid_file),
                "PID file should not exist anymore")

  def testKill(self):
    pid_file = self.f_dpn('child')
    r_fd, w_fd = os.pipe()
    new_pid = os.fork()
    if new_pid == 0: #child
      utils.WritePidFile('child')
      os.write(w_fd, 'a')
      signal.pause()
      os._exit(0)
      return
    # else we are in the parent
    # wait until the child has written the pid file
    os.read(r_fd, 1)
    read_pid = utils.ReadPidFile(pid_file)
    self.failUnlessEqual(read_pid, new_pid)
    self.failUnless(utils.IsProcessAlive(new_pid))
    utils.KillProcess(new_pid, waitpid=True)
    self.failIf(utils.IsProcessAlive(new_pid))
    utils.RemovePidFile('child')
    self.failUnlessRaises(ProgrammerError, utils.KillProcess, 0)

  def tearDown(self):
    for name in os.listdir(self.dir):
      os.unlink(os.path.join(self.dir, name))
    os.rmdir(self.dir)


class TestRunCmd(testutils.GanetiTestCase):
  """Testing case for the RunCmd function"""

  def setUp(self):
    testutils.GanetiTestCase.setUp(self)
    self.magic = time.ctime() + " ganeti test"
    self.fname = self._CreateTempFile()

  def testOk(self):
    """Test successful exit code"""
    result = RunCmd("/bin/sh -c 'exit 0'")
    self.assertEqual(result.exit_code, 0)
    self.assertEqual(result.output, "")

  def testFail(self):
    """Test fail exit code"""
    result = RunCmd("/bin/sh -c 'exit 1'")
    self.assertEqual(result.exit_code, 1)
    self.assertEqual(result.output, "")

  def testStdout(self):
    """Test standard output"""
    cmd = 'echo -n "%s"' % self.magic
    result = RunCmd("/bin/sh -c '%s'" % cmd)
    self.assertEqual(result.stdout, self.magic)
    result = RunCmd("/bin/sh -c '%s'" % cmd, output=self.fname)
    self.assertEqual(result.output, "")
    self.assertFileContent(self.fname, self.magic)

  def testStderr(self):
    """Test standard error"""
    cmd = 'echo -n "%s"' % self.magic
    result = RunCmd("/bin/sh -c '%s' 1>&2" % cmd)
    self.assertEqual(result.stderr, self.magic)
    result = RunCmd("/bin/sh -c '%s' 1>&2" % cmd, output=self.fname)
    self.assertEqual(result.output, "")
    self.assertFileContent(self.fname, self.magic)

  def testCombined(self):
    """Test combined output"""
    cmd = 'echo -n "A%s"; echo -n "B%s" 1>&2' % (self.magic, self.magic)
    expected = "A" + self.magic + "B" + self.magic
    result = RunCmd("/bin/sh -c '%s'" % cmd)
    self.assertEqual(result.output, expected)
    result = RunCmd("/bin/sh -c '%s'" % cmd, output=self.fname)
    self.assertEqual(result.output, "")
    self.assertFileContent(self.fname, expected)

  def testSignal(self):
    """Test signal"""
    result = RunCmd(["python", "-c", "import os; os.kill(os.getpid(), 15)"])
    self.assertEqual(result.signal, 15)
    self.assertEqual(result.output, "")

  def testListRun(self):
    """Test list runs"""
    result = RunCmd(["true"])
    self.assertEqual(result.signal, None)
    self.assertEqual(result.exit_code, 0)
    result = RunCmd(["/bin/sh", "-c", "exit 1"])
    self.assertEqual(result.signal, None)
    self.assertEqual(result.exit_code, 1)
    result = RunCmd(["echo", "-n", self.magic])
    self.assertEqual(result.signal, None)
    self.assertEqual(result.exit_code, 0)
    self.assertEqual(result.stdout, self.magic)

  def testFileEmptyOutput(self):
    """Test file output"""
    result = RunCmd(["true"], output=self.fname)
    self.assertEqual(result.signal, None)
    self.assertEqual(result.exit_code, 0)
    self.assertFileContent(self.fname, "")

  def testLang(self):
    """Test locale environment"""
    old_env = os.environ.copy()
    try:
      os.environ["LANG"] = "en_US.UTF-8"
      os.environ["LC_ALL"] = "en_US.UTF-8"
      result = RunCmd(["locale"])
      for line in result.output.splitlines():
        key, value = line.split("=", 1)
        # Ignore these variables, they're overridden by LC_ALL
        if key == "LANG" or key == "LANGUAGE":
          continue
        self.failIf(value and value != "C" and value != '"C"',
            "Variable %s is set to the invalid value '%s'" % (key, value))
    finally:
      os.environ = old_env

  def testDefaultCwd(self):
    """Test default working directory"""
    self.failUnlessEqual(RunCmd(["pwd"]).stdout.strip(), "/")

  def testCwd(self):
    """Test default working directory"""
    self.failUnlessEqual(RunCmd(["pwd"], cwd="/").stdout.strip(), "/")
    self.failUnlessEqual(RunCmd(["pwd"], cwd="/tmp").stdout.strip(), "/tmp")
    cwd = os.getcwd()
    self.failUnlessEqual(RunCmd(["pwd"], cwd=cwd).stdout.strip(), cwd)

  def testResetEnv(self):
    """Test environment reset functionality"""
    self.failUnlessEqual(RunCmd(["env"], reset_env=True).stdout.strip(), "")
    self.failUnlessEqual(RunCmd(["env"], reset_env=True,
                                env={"FOO": "bar",}).stdout.strip(), "FOO=bar")


class TestRunParts(unittest.TestCase):
  """Testing case for the RunParts function"""

  def setUp(self):
    self.rundir = tempfile.mkdtemp(prefix="ganeti-test", suffix=".tmp")

  def tearDown(self):
    shutil.rmtree(self.rundir)

  def testEmpty(self):
    """Test on an empty dir"""
    self.failUnlessEqual(RunParts(self.rundir, reset_env=True), [])

  def testSkipWrongName(self):
    """Test that wrong files are skipped"""
    fname = os.path.join(self.rundir, "00test.dot")
    utils.WriteFile(fname, data="")
    os.chmod(fname, stat.S_IREAD | stat.S_IEXEC)
    relname = os.path.basename(fname)
    self.failUnlessEqual(RunParts(self.rundir, reset_env=True),
                         [(relname, constants.RUNPARTS_SKIP, None)])

  def testSkipNonExec(self):
    """Test that non executable files are skipped"""
    fname = os.path.join(self.rundir, "00test")
    utils.WriteFile(fname, data="")
    relname = os.path.basename(fname)
    self.failUnlessEqual(RunParts(self.rundir, reset_env=True),
                         [(relname, constants.RUNPARTS_SKIP, None)])

  def testError(self):
    """Test error on a broken executable"""
    fname = os.path.join(self.rundir, "00test")
    utils.WriteFile(fname, data="")
    os.chmod(fname, stat.S_IREAD | stat.S_IEXEC)
    (relname, status, error) = RunParts(self.rundir, reset_env=True)[0]
    self.failUnlessEqual(relname, os.path.basename(fname))
    self.failUnlessEqual(status, constants.RUNPARTS_ERR)
    self.failUnless(error)

  def testSorted(self):
    """Test executions are sorted"""
    files = []
    files.append(os.path.join(self.rundir, "64test"))
    files.append(os.path.join(self.rundir, "00test"))
    files.append(os.path.join(self.rundir, "42test"))

    for fname in files:
      utils.WriteFile(fname, data="")

    results = RunParts(self.rundir, reset_env=True)

    for fname in sorted(files):
      self.failUnlessEqual(os.path.basename(fname), results.pop(0)[0])

  def testOk(self):
    """Test correct execution"""
    fname = os.path.join(self.rundir, "00test")
    utils.WriteFile(fname, data="#!/bin/sh\n\necho -n ciao")
    os.chmod(fname, stat.S_IREAD | stat.S_IEXEC)
    (relname, status, runresult) = RunParts(self.rundir, reset_env=True)[0]
    self.failUnlessEqual(relname, os.path.basename(fname))
    self.failUnlessEqual(status, constants.RUNPARTS_RUN)
    self.failUnlessEqual(runresult.stdout, "ciao")

  def testRunFail(self):
    """Test correct execution, with run failure"""
    fname = os.path.join(self.rundir, "00test")
    utils.WriteFile(fname, data="#!/bin/sh\n\nexit 1")
    os.chmod(fname, stat.S_IREAD | stat.S_IEXEC)
    (relname, status, runresult) = RunParts(self.rundir, reset_env=True)[0]
    self.failUnlessEqual(relname, os.path.basename(fname))
    self.failUnlessEqual(status, constants.RUNPARTS_RUN)
    self.failUnlessEqual(runresult.exit_code, 1)
    self.failUnless(runresult.failed)

  def testRunMix(self):
    files = []
    files.append(os.path.join(self.rundir, "00test"))
    files.append(os.path.join(self.rundir, "42test"))
    files.append(os.path.join(self.rundir, "64test"))
    files.append(os.path.join(self.rundir, "99test"))

    files.sort()

    # 1st has errors in execution
    utils.WriteFile(files[0], data="#!/bin/sh\n\nexit 1")
    os.chmod(files[0], stat.S_IREAD | stat.S_IEXEC)

    # 2nd is skipped
    utils.WriteFile(files[1], data="")

    # 3rd cannot execute properly
    utils.WriteFile(files[2], data="")
    os.chmod(files[2], stat.S_IREAD | stat.S_IEXEC)

    # 4th execs
    utils.WriteFile(files[3], data="#!/bin/sh\n\necho -n ciao")
    os.chmod(files[3], stat.S_IREAD | stat.S_IEXEC)

    results = RunParts(self.rundir, reset_env=True)

    (relname, status, runresult) = results[0]
    self.failUnlessEqual(relname, os.path.basename(files[0]))
    self.failUnlessEqual(status, constants.RUNPARTS_RUN)
    self.failUnlessEqual(runresult.exit_code, 1)
    self.failUnless(runresult.failed)

    (relname, status, runresult) = results[1]
    self.failUnlessEqual(relname, os.path.basename(files[1]))
    self.failUnlessEqual(status, constants.RUNPARTS_SKIP)
    self.failUnlessEqual(runresult, None)

    (relname, status, runresult) = results[2]
    self.failUnlessEqual(relname, os.path.basename(files[2]))
    self.failUnlessEqual(status, constants.RUNPARTS_ERR)
    self.failUnless(runresult)

    (relname, status, runresult) = results[3]
    self.failUnlessEqual(relname, os.path.basename(files[3]))
    self.failUnlessEqual(status, constants.RUNPARTS_RUN)
    self.failUnlessEqual(runresult.output, "ciao")
    self.failUnlessEqual(runresult.exit_code, 0)
    self.failUnless(not runresult.failed)


class TestStartDaemon(testutils.GanetiTestCase):
  def setUp(self):
    self.tmpdir = tempfile.mkdtemp(prefix="ganeti-test")
    self.tmpfile = os.path.join(self.tmpdir, "test")

  def tearDown(self):
    shutil.rmtree(self.tmpdir)

  def testShell(self):
    utils.StartDaemon("echo Hello World > %s" % self.tmpfile)
    self._wait(self.tmpfile, 60.0, "Hello World")

  def testShellOutput(self):
    utils.StartDaemon("echo Hello World", output=self.tmpfile)
    self._wait(self.tmpfile, 60.0, "Hello World")

  def testNoShellNoOutput(self):
    utils.StartDaemon(["pwd"])

  def testNoShellNoOutputTouch(self):
    testfile = os.path.join(self.tmpdir, "check")
    self.failIf(os.path.exists(testfile))
    utils.StartDaemon(["touch", testfile])
    self._wait(testfile, 60.0, "")

  def testNoShellOutput(self):
    utils.StartDaemon(["pwd"], output=self.tmpfile)
    self._wait(self.tmpfile, 60.0, "/")

  def testNoShellOutputCwd(self):
    utils.StartDaemon(["pwd"], output=self.tmpfile, cwd=os.getcwd())
    self._wait(self.tmpfile, 60.0, os.getcwd())

  def testShellEnv(self):
    utils.StartDaemon("echo \"$GNT_TEST_VAR\"", output=self.tmpfile,
                      env={ "GNT_TEST_VAR": "Hello World", })
    self._wait(self.tmpfile, 60.0, "Hello World")

  def testNoShellEnv(self):
    utils.StartDaemon(["printenv", "GNT_TEST_VAR"], output=self.tmpfile,
                      env={ "GNT_TEST_VAR": "Hello World", })
    self._wait(self.tmpfile, 60.0, "Hello World")

  def testOutputFd(self):
    fd = os.open(self.tmpfile, os.O_WRONLY | os.O_CREAT)
    try:
      utils.StartDaemon(["pwd"], output_fd=fd, cwd=os.getcwd())
    finally:
      os.close(fd)
    self._wait(self.tmpfile, 60.0, os.getcwd())

  def testPid(self):
    pid = utils.StartDaemon("echo $$ > %s" % self.tmpfile)
    self._wait(self.tmpfile, 60.0, str(pid))

  def testPidFile(self):
    pidfile = os.path.join(self.tmpdir, "pid")
    checkfile = os.path.join(self.tmpdir, "abort")

    pid = utils.StartDaemon("while sleep 5; do :; done", pidfile=pidfile,
                            output=self.tmpfile)
    try:
      fd = os.open(pidfile, os.O_RDONLY)
      try:
        # Check file is locked
        self.assertRaises(errors.LockError, utils.LockFile, fd)

        pidtext = os.read(fd, 100)
      finally:
        os.close(fd)

      self.assertEqual(int(pidtext.strip()), pid)

      self.assert_(utils.IsProcessAlive(pid))
    finally:
      # No matter what happens, kill daemon
      utils.KillProcess(pid, timeout=5.0, waitpid=False)
      self.failIf(utils.IsProcessAlive(pid))

    self.assertEqual(utils.ReadFile(self.tmpfile), "")

  def _wait(self, path, timeout, expected):
    # Due to the asynchronous nature of daemon processes, polling is necessary.
    # A timeout makes sure the test doesn't hang forever.
    def _CheckFile():
      if not (os.path.isfile(path) and
              utils.ReadFile(path).strip() == expected):
        raise utils.RetryAgain()

    try:
      utils.Retry(_CheckFile, (0.01, 1.5, 1.0), timeout)
    except utils.RetryTimeout:
      self.fail("Apparently the daemon didn't run in %s seconds and/or"
                " didn't write the correct output" % timeout)

  def testError(self):
    self.assertRaises(errors.OpExecError, utils.StartDaemon,
                      ["./does-NOT-EXIST/here/0123456789"])
    self.assertRaises(errors.OpExecError, utils.StartDaemon,
                      ["./does-NOT-EXIST/here/0123456789"],
                      output=os.path.join(self.tmpdir, "DIR/NOT/EXIST"))
    self.assertRaises(errors.OpExecError, utils.StartDaemon,
                      ["./does-NOT-EXIST/here/0123456789"],
                      cwd=os.path.join(self.tmpdir, "DIR/NOT/EXIST"))
    self.assertRaises(errors.OpExecError, utils.StartDaemon,
                      ["./does-NOT-EXIST/here/0123456789"],
                      output=os.path.join(self.tmpdir, "DIR/NOT/EXIST"))

    fd = os.open(self.tmpfile, os.O_WRONLY | os.O_CREAT)
    try:
      self.assertRaises(errors.ProgrammerError, utils.StartDaemon,
                        ["./does-NOT-EXIST/here/0123456789"],
                        output=self.tmpfile, output_fd=fd)
    finally:
      os.close(fd)


class TestSetCloseOnExecFlag(unittest.TestCase):
  """Tests for SetCloseOnExecFlag"""

  def setUp(self):
    self.tmpfile = tempfile.TemporaryFile()

  def testEnable(self):
    utils.SetCloseOnExecFlag(self.tmpfile.fileno(), True)
    self.failUnless(fcntl.fcntl(self.tmpfile.fileno(), fcntl.F_GETFD) &
                    fcntl.FD_CLOEXEC)

  def testDisable(self):
    utils.SetCloseOnExecFlag(self.tmpfile.fileno(), False)
    self.failIf(fcntl.fcntl(self.tmpfile.fileno(), fcntl.F_GETFD) &
                fcntl.FD_CLOEXEC)


class TestSetNonblockFlag(unittest.TestCase):
  def setUp(self):
    self.tmpfile = tempfile.TemporaryFile()

  def testEnable(self):
    utils.SetNonblockFlag(self.tmpfile.fileno(), True)
    self.failUnless(fcntl.fcntl(self.tmpfile.fileno(), fcntl.F_GETFL) &
                    os.O_NONBLOCK)

  def testDisable(self):
    utils.SetNonblockFlag(self.tmpfile.fileno(), False)
    self.failIf(fcntl.fcntl(self.tmpfile.fileno(), fcntl.F_GETFL) &
                os.O_NONBLOCK)


class TestRemoveFile(unittest.TestCase):
  """Test case for the RemoveFile function"""

  def setUp(self):
    """Create a temp dir and file for each case"""
    self.tmpdir = tempfile.mkdtemp('', 'ganeti-unittest-')
    fd, self.tmpfile = tempfile.mkstemp('', '', self.tmpdir)
    os.close(fd)

  def tearDown(self):
    if os.path.exists(self.tmpfile):
      os.unlink(self.tmpfile)
    os.rmdir(self.tmpdir)

  def testIgnoreDirs(self):
    """Test that RemoveFile() ignores directories"""
    self.assertEqual(None, RemoveFile(self.tmpdir))

  def testIgnoreNotExisting(self):
    """Test that RemoveFile() ignores non-existing files"""
    RemoveFile(self.tmpfile)
    RemoveFile(self.tmpfile)

  def testRemoveFile(self):
    """Test that RemoveFile does remove a file"""
    RemoveFile(self.tmpfile)
    if os.path.exists(self.tmpfile):
      self.fail("File '%s' not removed" % self.tmpfile)

  def testRemoveSymlink(self):
    """Test that RemoveFile does remove symlinks"""
    symlink = self.tmpdir + "/symlink"
    os.symlink("no-such-file", symlink)
    RemoveFile(symlink)
    if os.path.exists(symlink):
      self.fail("File '%s' not removed" % symlink)
    os.symlink(self.tmpfile, symlink)
    RemoveFile(symlink)
    if os.path.exists(symlink):
      self.fail("File '%s' not removed" % symlink)


class TestRename(unittest.TestCase):
  """Test case for RenameFile"""

  def setUp(self):
    """Create a temporary directory"""
    self.tmpdir = tempfile.mkdtemp()
    self.tmpfile = os.path.join(self.tmpdir, "test1")

    # Touch the file
    open(self.tmpfile, "w").close()

  def tearDown(self):
    """Remove temporary directory"""
    shutil.rmtree(self.tmpdir)

  def testSimpleRename1(self):
    """Simple rename 1"""
    utils.RenameFile(self.tmpfile, os.path.join(self.tmpdir, "xyz"))
    self.assert_(os.path.isfile(os.path.join(self.tmpdir, "xyz")))

  def testSimpleRename2(self):
    """Simple rename 2"""
    utils.RenameFile(self.tmpfile, os.path.join(self.tmpdir, "xyz"),
                     mkdir=True)
    self.assert_(os.path.isfile(os.path.join(self.tmpdir, "xyz")))

  def testRenameMkdir(self):
    """Rename with mkdir"""
    utils.RenameFile(self.tmpfile, os.path.join(self.tmpdir, "test/xyz"),
                     mkdir=True)
    self.assert_(os.path.isdir(os.path.join(self.tmpdir, "test")))
    self.assert_(os.path.isfile(os.path.join(self.tmpdir, "test/xyz")))

    utils.RenameFile(os.path.join(self.tmpdir, "test/xyz"),
                     os.path.join(self.tmpdir, "test/foo/bar/baz"),
                     mkdir=True)
    self.assert_(os.path.isdir(os.path.join(self.tmpdir, "test")))
    self.assert_(os.path.isdir(os.path.join(self.tmpdir, "test/foo/bar")))
    self.assert_(os.path.isfile(os.path.join(self.tmpdir, "test/foo/bar/baz")))


class TestMatchNameComponent(unittest.TestCase):
  """Test case for the MatchNameComponent function"""

  def testEmptyList(self):
    """Test that there is no match against an empty list"""

    self.failUnlessEqual(MatchNameComponent("", []), None)
    self.failUnlessEqual(MatchNameComponent("test", []), None)

  def testSingleMatch(self):
    """Test that a single match is performed correctly"""
    mlist = ["test1.example.com", "test2.example.com", "test3.example.com"]
    for key in "test2", "test2.example", "test2.example.com":
      self.failUnlessEqual(MatchNameComponent(key, mlist), mlist[1])

  def testMultipleMatches(self):
    """Test that a multiple match is returned as None"""
    mlist = ["test1.example.com", "test1.example.org", "test1.example.net"]
    for key in "test1", "test1.example":
      self.failUnlessEqual(MatchNameComponent(key, mlist), None)

  def testFullMatch(self):
    """Test that a full match is returned correctly"""
    key1 = "test1"
    key2 = "test1.example"
    mlist = [key2, key2 + ".com"]
    self.failUnlessEqual(MatchNameComponent(key1, mlist), None)
    self.failUnlessEqual(MatchNameComponent(key2, mlist), key2)

  def testCaseInsensitivePartialMatch(self):
    """Test for the case_insensitive keyword"""
    mlist = ["test1.example.com", "test2.example.net"]
    self.assertEqual(MatchNameComponent("test2", mlist, case_sensitive=False),
                     "test2.example.net")
    self.assertEqual(MatchNameComponent("Test2", mlist, case_sensitive=False),
                     "test2.example.net")
    self.assertEqual(MatchNameComponent("teSt2", mlist, case_sensitive=False),
                     "test2.example.net")
    self.assertEqual(MatchNameComponent("TeSt2", mlist, case_sensitive=False),
                     "test2.example.net")


  def testCaseInsensitiveFullMatch(self):
    mlist = ["ts1.ex", "ts1.ex.org", "ts2.ex", "Ts2.ex"]
    # Between the two ts1 a full string match non-case insensitive should work
    self.assertEqual(MatchNameComponent("Ts1", mlist, case_sensitive=False),
                     None)
    self.assertEqual(MatchNameComponent("Ts1.ex", mlist, case_sensitive=False),
                     "ts1.ex")
    self.assertEqual(MatchNameComponent("ts1.ex", mlist, case_sensitive=False),
                     "ts1.ex")
    # Between the two ts2 only case differs, so only case-match works
    self.assertEqual(MatchNameComponent("ts2.ex", mlist, case_sensitive=False),
                     "ts2.ex")
    self.assertEqual(MatchNameComponent("Ts2.ex", mlist, case_sensitive=False),
                     "Ts2.ex")
    self.assertEqual(MatchNameComponent("TS2.ex", mlist, case_sensitive=False),
                     None)


class TestTimestampForFilename(unittest.TestCase):
  def test(self):
    self.assert_("." not in utils.TimestampForFilename())
    self.assert_(":" not in utils.TimestampForFilename())


class TestCreateBackup(testutils.GanetiTestCase):
  def setUp(self):
    testutils.GanetiTestCase.setUp(self)

    self.tmpdir = tempfile.mkdtemp()

  def tearDown(self):
    testutils.GanetiTestCase.tearDown(self)

    shutil.rmtree(self.tmpdir)

  def testEmpty(self):
    filename = utils.PathJoin(self.tmpdir, "config.data")
    utils.WriteFile(filename, data="")
    bname = utils.CreateBackup(filename)
    self.assertFileContent(bname, "")
    self.assertEqual(len(glob.glob("%s*" % filename)), 2)
    utils.CreateBackup(filename)
    self.assertEqual(len(glob.glob("%s*" % filename)), 3)
    utils.CreateBackup(filename)
    self.assertEqual(len(glob.glob("%s*" % filename)), 4)

    fifoname = utils.PathJoin(self.tmpdir, "fifo")
    os.mkfifo(fifoname)
    self.assertRaises(errors.ProgrammerError, utils.CreateBackup, fifoname)

  def testContent(self):
    bkpcount = 0
    for data in ["", "X", "Hello World!\n" * 100, "Binary data\0\x01\x02\n"]:
      for rep in [1, 2, 10, 127]:
        testdata = data * rep

        filename = utils.PathJoin(self.tmpdir, "test.data_")
        utils.WriteFile(filename, data=testdata)
        self.assertFileContent(filename, testdata)

        for _ in range(3):
          bname = utils.CreateBackup(filename)
          bkpcount += 1
          self.assertFileContent(bname, testdata)
          self.assertEqual(len(glob.glob("%s*" % filename)), 1 + bkpcount)


class TestFormatUnit(unittest.TestCase):
  """Test case for the FormatUnit function"""

  def testMiB(self):
    self.assertEqual(FormatUnit(1, 'h'), '1M')
    self.assertEqual(FormatUnit(100, 'h'), '100M')
    self.assertEqual(FormatUnit(1023, 'h'), '1023M')

    self.assertEqual(FormatUnit(1, 'm'), '1')
    self.assertEqual(FormatUnit(100, 'm'), '100')
    self.assertEqual(FormatUnit(1023, 'm'), '1023')

    self.assertEqual(FormatUnit(1024, 'm'), '1024')
    self.assertEqual(FormatUnit(1536, 'm'), '1536')
    self.assertEqual(FormatUnit(17133, 'm'), '17133')
    self.assertEqual(FormatUnit(1024 * 1024 - 1, 'm'), '1048575')

  def testGiB(self):
    self.assertEqual(FormatUnit(1024, 'h'), '1.0G')
    self.assertEqual(FormatUnit(1536, 'h'), '1.5G')
    self.assertEqual(FormatUnit(17133, 'h'), '16.7G')
    self.assertEqual(FormatUnit(1024 * 1024 - 1, 'h'), '1024.0G')

    self.assertEqual(FormatUnit(1024, 'g'), '1.0')
    self.assertEqual(FormatUnit(1536, 'g'), '1.5')
    self.assertEqual(FormatUnit(17133, 'g'), '16.7')
    self.assertEqual(FormatUnit(1024 * 1024 - 1, 'g'), '1024.0')

    self.assertEqual(FormatUnit(1024 * 1024, 'g'), '1024.0')
    self.assertEqual(FormatUnit(5120 * 1024, 'g'), '5120.0')
    self.assertEqual(FormatUnit(29829 * 1024, 'g'), '29829.0')

  def testTiB(self):
    self.assertEqual(FormatUnit(1024 * 1024, 'h'), '1.0T')
    self.assertEqual(FormatUnit(5120 * 1024, 'h'), '5.0T')
    self.assertEqual(FormatUnit(29829 * 1024, 'h'), '29.1T')

    self.assertEqual(FormatUnit(1024 * 1024, 't'), '1.0')
    self.assertEqual(FormatUnit(5120 * 1024, 't'), '5.0')
    self.assertEqual(FormatUnit(29829 * 1024, 't'), '29.1')

class TestParseUnit(unittest.TestCase):
  """Test case for the ParseUnit function"""

  SCALES = (('', 1),
            ('M', 1), ('G', 1024), ('T', 1024 * 1024),
            ('MB', 1), ('GB', 1024), ('TB', 1024 * 1024),
            ('MiB', 1), ('GiB', 1024), ('TiB', 1024 * 1024))

  def testRounding(self):
    self.assertEqual(ParseUnit('0'), 0)
    self.assertEqual(ParseUnit('1'), 4)
    self.assertEqual(ParseUnit('2'), 4)
    self.assertEqual(ParseUnit('3'), 4)

    self.assertEqual(ParseUnit('124'), 124)
    self.assertEqual(ParseUnit('125'), 128)
    self.assertEqual(ParseUnit('126'), 128)
    self.assertEqual(ParseUnit('127'), 128)
    self.assertEqual(ParseUnit('128'), 128)
    self.assertEqual(ParseUnit('129'), 132)
    self.assertEqual(ParseUnit('130'), 132)

  def testFloating(self):
    self.assertEqual(ParseUnit('0'), 0)
    self.assertEqual(ParseUnit('0.5'), 4)
    self.assertEqual(ParseUnit('1.75'), 4)
    self.assertEqual(ParseUnit('1.99'), 4)
    self.assertEqual(ParseUnit('2.00'), 4)
    self.assertEqual(ParseUnit('2.01'), 4)
    self.assertEqual(ParseUnit('3.99'), 4)
    self.assertEqual(ParseUnit('4.00'), 4)
    self.assertEqual(ParseUnit('4.01'), 8)
    self.assertEqual(ParseUnit('1.5G'), 1536)
    self.assertEqual(ParseUnit('1.8G'), 1844)
    self.assertEqual(ParseUnit('8.28T'), 8682212)

  def testSuffixes(self):
    for sep in ('', ' ', '   ', "\t", "\t "):
      for suffix, scale in TestParseUnit.SCALES:
        for func in (lambda x: x, str.lower, str.upper):
          self.assertEqual(ParseUnit('1024' + sep + func(suffix)),
                           1024 * scale)

  def testInvalidInput(self):
    for sep in ('-', '_', ',', 'a'):
      for suffix, _ in TestParseUnit.SCALES:
        self.assertRaises(UnitParseError, ParseUnit, '1' + sep + suffix)

    for suffix, _ in TestParseUnit.SCALES:
      self.assertRaises(UnitParseError, ParseUnit, '1,3' + suffix)


class TestSshKeys(testutils.GanetiTestCase):
  """Test case for the AddAuthorizedKey function"""

  KEY_A = 'ssh-dss AAAAB3NzaC1w5256closdj32mZaQU root@key-a'
  KEY_B = ('command="/usr/bin/fooserver -t --verbose",from="1.2.3.4" '
           'ssh-dss AAAAB3NzaC1w520smc01ms0jfJs22 root@key-b')

  def setUp(self):
    testutils.GanetiTestCase.setUp(self)
    self.tmpname = self._CreateTempFile()
    handle = open(self.tmpname, 'w')
    try:
      handle.write("%s\n" % TestSshKeys.KEY_A)
      handle.write("%s\n" % TestSshKeys.KEY_B)
    finally:
      handle.close()

  def testAddingNewKey(self):
    AddAuthorizedKey(self.tmpname, 'ssh-dss AAAAB3NzaC1kc3MAAACB root@test')

    self.assertFileContent(self.tmpname,
      "ssh-dss AAAAB3NzaC1w5256closdj32mZaQU root@key-a\n"
      'command="/usr/bin/fooserver -t --verbose",from="1.2.3.4"'
      " ssh-dss AAAAB3NzaC1w520smc01ms0jfJs22 root@key-b\n"
      "ssh-dss AAAAB3NzaC1kc3MAAACB root@test\n")

  def testAddingAlmostButNotCompletelyTheSameKey(self):
    AddAuthorizedKey(self.tmpname,
        'ssh-dss AAAAB3NzaC1w5256closdj32mZaQU root@test')

    self.assertFileContent(self.tmpname,
      "ssh-dss AAAAB3NzaC1w5256closdj32mZaQU root@key-a\n"
      'command="/usr/bin/fooserver -t --verbose",from="1.2.3.4"'
      " ssh-dss AAAAB3NzaC1w520smc01ms0jfJs22 root@key-b\n"
      "ssh-dss AAAAB3NzaC1w5256closdj32mZaQU root@test\n")

  def testAddingExistingKeyWithSomeMoreSpaces(self):
    AddAuthorizedKey(self.tmpname,
        'ssh-dss  AAAAB3NzaC1w5256closdj32mZaQU   root@key-a')

    self.assertFileContent(self.tmpname,
      "ssh-dss AAAAB3NzaC1w5256closdj32mZaQU root@key-a\n"
      'command="/usr/bin/fooserver -t --verbose",from="1.2.3.4"'
      " ssh-dss AAAAB3NzaC1w520smc01ms0jfJs22 root@key-b\n")

  def testRemovingExistingKeyWithSomeMoreSpaces(self):
    RemoveAuthorizedKey(self.tmpname,
        'ssh-dss  AAAAB3NzaC1w5256closdj32mZaQU   root@key-a')

    self.assertFileContent(self.tmpname,
      'command="/usr/bin/fooserver -t --verbose",from="1.2.3.4"'
      " ssh-dss AAAAB3NzaC1w520smc01ms0jfJs22 root@key-b\n")

  def testRemovingNonExistingKey(self):
    RemoveAuthorizedKey(self.tmpname,
        'ssh-dss  AAAAB3Nsdfj230xxjxJjsjwjsjdjU   root@test')

    self.assertFileContent(self.tmpname,
      "ssh-dss AAAAB3NzaC1w5256closdj32mZaQU root@key-a\n"
      'command="/usr/bin/fooserver -t --verbose",from="1.2.3.4"'
      " ssh-dss AAAAB3NzaC1w520smc01ms0jfJs22 root@key-b\n")


class TestEtcHosts(testutils.GanetiTestCase):
  """Test functions modifying /etc/hosts"""

  def setUp(self):
    testutils.GanetiTestCase.setUp(self)
    self.tmpname = self._CreateTempFile()
    handle = open(self.tmpname, 'w')
    try:
      handle.write('# This is a test file for /etc/hosts\n')
      handle.write('127.0.0.1\tlocalhost\n')
      handle.write('192.168.1.1 router gw\n')
    finally:
      handle.close()

  def testSettingNewIp(self):
    SetEtcHostsEntry(self.tmpname, '1.2.3.4', 'myhost.domain.tld', ['myhost'])

    self.assertFileContent(self.tmpname,
      "# This is a test file for /etc/hosts\n"
      "127.0.0.1\tlocalhost\n"
      "192.168.1.1 router gw\n"
      "1.2.3.4\tmyhost.domain.tld myhost\n")
    self.assertFileMode(self.tmpname, 0644)

  def testSettingExistingIp(self):
    SetEtcHostsEntry(self.tmpname, '192.168.1.1', 'myhost.domain.tld',
                     ['myhost'])

    self.assertFileContent(self.tmpname,
      "# This is a test file for /etc/hosts\n"
      "127.0.0.1\tlocalhost\n"
      "192.168.1.1\tmyhost.domain.tld myhost\n")
    self.assertFileMode(self.tmpname, 0644)

  def testSettingDuplicateName(self):
    SetEtcHostsEntry(self.tmpname, '1.2.3.4', 'myhost', ['myhost'])

    self.assertFileContent(self.tmpname,
      "# This is a test file for /etc/hosts\n"
      "127.0.0.1\tlocalhost\n"
      "192.168.1.1 router gw\n"
      "1.2.3.4\tmyhost\n")
    self.assertFileMode(self.tmpname, 0644)

  def testRemovingExistingHost(self):
    RemoveEtcHostsEntry(self.tmpname, 'router')

    self.assertFileContent(self.tmpname,
      "# This is a test file for /etc/hosts\n"
      "127.0.0.1\tlocalhost\n"
      "192.168.1.1 gw\n")
    self.assertFileMode(self.tmpname, 0644)

  def testRemovingSingleExistingHost(self):
    RemoveEtcHostsEntry(self.tmpname, 'localhost')

    self.assertFileContent(self.tmpname,
      "# This is a test file for /etc/hosts\n"
      "192.168.1.1 router gw\n")
    self.assertFileMode(self.tmpname, 0644)

  def testRemovingNonExistingHost(self):
    RemoveEtcHostsEntry(self.tmpname, 'myhost')

    self.assertFileContent(self.tmpname,
      "# This is a test file for /etc/hosts\n"
      "127.0.0.1\tlocalhost\n"
      "192.168.1.1 router gw\n")
    self.assertFileMode(self.tmpname, 0644)

  def testRemovingAlias(self):
    RemoveEtcHostsEntry(self.tmpname, 'gw')

    self.assertFileContent(self.tmpname,
      "# This is a test file for /etc/hosts\n"
      "127.0.0.1\tlocalhost\n"
      "192.168.1.1 router\n")
    self.assertFileMode(self.tmpname, 0644)


class TestShellQuoting(unittest.TestCase):
  """Test case for shell quoting functions"""

  def testShellQuote(self):
    self.assertEqual(ShellQuote('abc'), "abc")
    self.assertEqual(ShellQuote('ab"c'), "'ab\"c'")
    self.assertEqual(ShellQuote("a'bc"), "'a'\\''bc'")
    self.assertEqual(ShellQuote("a b c"), "'a b c'")
    self.assertEqual(ShellQuote("a b\\ c"), "'a b\\ c'")

  def testShellQuoteArgs(self):
    self.assertEqual(ShellQuoteArgs(['a', 'b', 'c']), "a b c")
    self.assertEqual(ShellQuoteArgs(['a', 'b"', 'c']), "a 'b\"' c")
    self.assertEqual(ShellQuoteArgs(['a', 'b\'', 'c']), "a 'b'\\\''' c")


class TestTcpPing(unittest.TestCase):
  """Testcase for TCP version of ping - against listen(2)ing port"""

  def setUp(self):
    self.listener = socket.socket(socket.AF_INET, socket.SOCK_STREAM)
    self.listener.bind((constants.LOCALHOST_IP_ADDRESS, 0))
    self.listenerport = self.listener.getsockname()[1]
    self.listener.listen(1)

  def tearDown(self):
    self.listener.shutdown(socket.SHUT_RDWR)
    del self.listener
    del self.listenerport

  def testTcpPingToLocalHostAccept(self):
    self.assert_(TcpPing(constants.LOCALHOST_IP_ADDRESS,
                         self.listenerport,
                         timeout=10,
                         live_port_needed=True,
                         source=constants.LOCALHOST_IP_ADDRESS,
                         ),
                 "failed to connect to test listener")

    self.assert_(TcpPing(constants.LOCALHOST_IP_ADDRESS,
                         self.listenerport,
                         timeout=10,
                         live_port_needed=True,
                         ),
                 "failed to connect to test listener (no source)")


class TestTcpPingDeaf(unittest.TestCase):
  """Testcase for TCP version of ping - against non listen(2)ing port"""

  def setUp(self):
    self.deaflistener = socket.socket(socket.AF_INET, socket.SOCK_STREAM)
    self.deaflistener.bind((constants.LOCALHOST_IP_ADDRESS, 0))
    self.deaflistenerport = self.deaflistener.getsockname()[1]

  def tearDown(self):
    del self.deaflistener
    del self.deaflistenerport

  def testTcpPingToLocalHostAcceptDeaf(self):
    self.failIf(TcpPing(constants.LOCALHOST_IP_ADDRESS,
                        self.deaflistenerport,
                        timeout=constants.TCP_PING_TIMEOUT,
                        live_port_needed=True,
                        source=constants.LOCALHOST_IP_ADDRESS,
                        ), # need successful connect(2)
                "successfully connected to deaf listener")

    self.failIf(TcpPing(constants.LOCALHOST_IP_ADDRESS,
                        self.deaflistenerport,
                        timeout=constants.TCP_PING_TIMEOUT,
                        live_port_needed=True,
                        ), # need successful connect(2)
                "successfully connected to deaf listener (no source addr)")

  def testTcpPingToLocalHostNoAccept(self):
    self.assert_(TcpPing(constants.LOCALHOST_IP_ADDRESS,
                         self.deaflistenerport,
                         timeout=constants.TCP_PING_TIMEOUT,
                         live_port_needed=False,
                         source=constants.LOCALHOST_IP_ADDRESS,
                         ), # ECONNREFUSED is OK
                 "failed to ping alive host on deaf port")

    self.assert_(TcpPing(constants.LOCALHOST_IP_ADDRESS,
                         self.deaflistenerport,
                         timeout=constants.TCP_PING_TIMEOUT,
                         live_port_needed=False,
                         ), # ECONNREFUSED is OK
                 "failed to ping alive host on deaf port (no source addr)")


class TestOwnIpAddress(unittest.TestCase):
  """Testcase for OwnIpAddress"""

  def testOwnLoopback(self):
    """check having the loopback ip"""
    self.failUnless(OwnIpAddress(constants.LOCALHOST_IP_ADDRESS),
                    "Should own the loopback address")

  def testNowOwnAddress(self):
    """check that I don't own an address"""

    # network 192.0.2.0/24 is reserved for test/documentation as per
    # rfc 3330, so we *should* not have an address of this range... if
    # this fails, we should extend the test to multiple addresses
    DST_IP = "192.0.2.1"
    self.failIf(OwnIpAddress(DST_IP), "Should not own IP address %s" % DST_IP)


def _GetSocketCredentials(path):
  """Connect to a Unix socket and return remote credentials.

  """
  sock = socket.socket(socket.AF_UNIX, socket.SOCK_STREAM)
  try:
    sock.settimeout(10)
    sock.connect(path)
    return utils.GetSocketCredentials(sock)
  finally:
    sock.close()


class TestGetSocketCredentials(unittest.TestCase):
  def setUp(self):
    self.tmpdir = tempfile.mkdtemp()
    self.sockpath = utils.PathJoin(self.tmpdir, "sock")

    self.listener = socket.socket(socket.AF_UNIX, socket.SOCK_STREAM)
    self.listener.settimeout(10)
    self.listener.bind(self.sockpath)
    self.listener.listen(1)

  def tearDown(self):
    self.listener.shutdown(socket.SHUT_RDWR)
    self.listener.close()
    shutil.rmtree(self.tmpdir)

  def test(self):
    (c2pr, c2pw) = os.pipe()

    # Start child process
    child = os.fork()
    if child == 0:
      try:
        data = serializer.DumpJson(_GetSocketCredentials(self.sockpath))

        os.write(c2pw, data)
        os.close(c2pw)

        os._exit(0)
      finally:
        os._exit(1)

    os.close(c2pw)

    # Wait for one connection
    (conn, _) = self.listener.accept()
    conn.recv(1)
    conn.close()

    # Wait for result
    result = os.read(c2pr, 4096)
    os.close(c2pr)

    # Check child's exit code
    (_, status) = os.waitpid(child, 0)
    self.assertFalse(os.WIFSIGNALED(status))
    self.assertEqual(os.WEXITSTATUS(status), 0)

    # Check result
    (pid, uid, gid) = serializer.LoadJson(result)
    self.assertEqual(pid, os.getpid())
    self.assertEqual(uid, os.getuid())
    self.assertEqual(gid, os.getgid())


class TestListVisibleFiles(unittest.TestCase):
  """Test case for ListVisibleFiles"""

  def setUp(self):
    self.path = tempfile.mkdtemp()

  def tearDown(self):
    shutil.rmtree(self.path)

  def _test(self, files, expected):
    # Sort a copy
    expected = expected[:]
    expected.sort()

    for name in files:
      f = open(os.path.join(self.path, name), 'w')
      try:
        f.write("Test\n")
      finally:
        f.close()

    found = ListVisibleFiles(self.path)
    found.sort()

    self.assertEqual(found, expected)

  def testAllVisible(self):
    files = ["a", "b", "c"]
    expected = files
    self._test(files, expected)

  def testNoneVisible(self):
    files = [".a", ".b", ".c"]
    expected = []
    self._test(files, expected)

  def testSomeVisible(self):
    files = ["a", "b", ".c"]
    expected = ["a", "b"]
    self._test(files, expected)

  def testNonAbsolutePath(self):
    self.failUnlessRaises(errors.ProgrammerError, ListVisibleFiles, "abc")

  def testNonNormalizedPath(self):
    self.failUnlessRaises(errors.ProgrammerError, ListVisibleFiles,
                          "/bin/../tmp")


class TestNewUUID(unittest.TestCase):
  """Test case for NewUUID"""

  _re_uuid = re.compile('^[a-f0-9]{8}-[a-f0-9]{4}-[a-f0-9]{4}-'
                        '[a-f0-9]{4}-[a-f0-9]{12}$')

  def runTest(self):
    self.failUnless(self._re_uuid.match(utils.NewUUID()))


class TestUniqueSequence(unittest.TestCase):
  """Test case for UniqueSequence"""

  def _test(self, input, expected):
    self.assertEqual(utils.UniqueSequence(input), expected)

  def runTest(self):
    # Ordered input
    self._test([1, 2, 3], [1, 2, 3])
    self._test([1, 1, 2, 2, 3, 3], [1, 2, 3])
    self._test([1, 2, 2, 3], [1, 2, 3])
    self._test([1, 2, 3, 3], [1, 2, 3])

    # Unordered input
    self._test([1, 2, 3, 1, 2, 3], [1, 2, 3])
    self._test([1, 1, 2, 3, 3, 1, 2], [1, 2, 3])

    # Strings
    self._test(["a", "a"], ["a"])
    self._test(["a", "b"], ["a", "b"])
    self._test(["a", "b", "a"], ["a", "b"])


class TestFirstFree(unittest.TestCase):
  """Test case for the FirstFree function"""

  def test(self):
    """Test FirstFree"""
    self.failUnlessEqual(FirstFree([0, 1, 3]), 2)
    self.failUnlessEqual(FirstFree([]), None)
    self.failUnlessEqual(FirstFree([3, 4, 6]), 0)
    self.failUnlessEqual(FirstFree([3, 4, 6], base=3), 5)
    self.failUnlessRaises(AssertionError, FirstFree, [0, 3, 4, 6], base=3)


class TestTailFile(testutils.GanetiTestCase):
  """Test case for the TailFile function"""

  def testEmpty(self):
    fname = self._CreateTempFile()
    self.failUnlessEqual(TailFile(fname), [])
    self.failUnlessEqual(TailFile(fname, lines=25), [])

  def testAllLines(self):
    data = ["test %d" % i for i in range(30)]
    for i in range(30):
      fname = self._CreateTempFile()
      fd = open(fname, "w")
      fd.write("\n".join(data[:i]))
      if i > 0:
        fd.write("\n")
      fd.close()
      self.failUnlessEqual(TailFile(fname, lines=i), data[:i])

  def testPartialLines(self):
    data = ["test %d" % i for i in range(30)]
    fname = self._CreateTempFile()
    fd = open(fname, "w")
    fd.write("\n".join(data))
    fd.write("\n")
    fd.close()
    for i in range(1, 30):
      self.failUnlessEqual(TailFile(fname, lines=i), data[-i:])

  def testBigFile(self):
    data = ["test %d" % i for i in range(30)]
    fname = self._CreateTempFile()
    fd = open(fname, "w")
    fd.write("X" * 1048576)
    fd.write("\n")
    fd.write("\n".join(data))
    fd.write("\n")
    fd.close()
    for i in range(1, 30):
      self.failUnlessEqual(TailFile(fname, lines=i), data[-i:])


class _BaseFileLockTest:
  """Test case for the FileLock class"""

  def testSharedNonblocking(self):
    self.lock.Shared(blocking=False)
    self.lock.Close()

  def testExclusiveNonblocking(self):
    self.lock.Exclusive(blocking=False)
    self.lock.Close()

  def testUnlockNonblocking(self):
    self.lock.Unlock(blocking=False)
    self.lock.Close()

  def testSharedBlocking(self):
    self.lock.Shared(blocking=True)
    self.lock.Close()

  def testExclusiveBlocking(self):
    self.lock.Exclusive(blocking=True)
    self.lock.Close()

  def testUnlockBlocking(self):
    self.lock.Unlock(blocking=True)
    self.lock.Close()

  def testSharedExclusiveUnlock(self):
    self.lock.Shared(blocking=False)
    self.lock.Exclusive(blocking=False)
    self.lock.Unlock(blocking=False)
    self.lock.Close()

  def testExclusiveSharedUnlock(self):
    self.lock.Exclusive(blocking=False)
    self.lock.Shared(blocking=False)
    self.lock.Unlock(blocking=False)
    self.lock.Close()

  def testSimpleTimeout(self):
    # These will succeed on the first attempt, hence a short timeout
    self.lock.Shared(blocking=True, timeout=10.0)
    self.lock.Exclusive(blocking=False, timeout=10.0)
    self.lock.Unlock(blocking=True, timeout=10.0)
    self.lock.Close()

  @staticmethod
  def _TryLockInner(filename, shared, blocking):
    lock = utils.FileLock.Open(filename)

    if shared:
      fn = lock.Shared
    else:
      fn = lock.Exclusive

    try:
      # The timeout doesn't really matter as the parent process waits for us to
      # finish anyway.
      fn(blocking=blocking, timeout=0.01)
    except errors.LockError, err:
      return False

    return True

  def _TryLock(self, *args):
    return utils.RunInSeparateProcess(self._TryLockInner, self.tmpfile.name,
                                      *args)

  def testTimeout(self):
    for blocking in [True, False]:
      self.lock.Exclusive(blocking=True)
      self.failIf(self._TryLock(False, blocking))
      self.failIf(self._TryLock(True, blocking))

      self.lock.Shared(blocking=True)
      self.assert_(self._TryLock(True, blocking))
      self.failIf(self._TryLock(False, blocking))

  def testCloseShared(self):
    self.lock.Close()
    self.assertRaises(AssertionError, self.lock.Shared, blocking=False)

  def testCloseExclusive(self):
    self.lock.Close()
    self.assertRaises(AssertionError, self.lock.Exclusive, blocking=False)

  def testCloseUnlock(self):
    self.lock.Close()
    self.assertRaises(AssertionError, self.lock.Unlock, blocking=False)


class TestFileLockWithFilename(testutils.GanetiTestCase, _BaseFileLockTest):
  TESTDATA = "Hello World\n" * 10

  def setUp(self):
    testutils.GanetiTestCase.setUp(self)

    self.tmpfile = tempfile.NamedTemporaryFile()
    utils.WriteFile(self.tmpfile.name, data=self.TESTDATA)
    self.lock = utils.FileLock.Open(self.tmpfile.name)

    # Ensure "Open" didn't truncate file
    self.assertFileContent(self.tmpfile.name, self.TESTDATA)

  def tearDown(self):
    self.assertFileContent(self.tmpfile.name, self.TESTDATA)

    testutils.GanetiTestCase.tearDown(self)


class TestFileLockWithFileObject(unittest.TestCase, _BaseFileLockTest):
  def setUp(self):
    self.tmpfile = tempfile.NamedTemporaryFile()
    self.lock = utils.FileLock(open(self.tmpfile.name, "w"), self.tmpfile.name)


class TestTimeFunctions(unittest.TestCase):
  """Test case for time functions"""

  def runTest(self):
    self.assertEqual(utils.SplitTime(1), (1, 0))
    self.assertEqual(utils.SplitTime(1.5), (1, 500000))
    self.assertEqual(utils.SplitTime(1218448917.4809151), (1218448917, 480915))
    self.assertEqual(utils.SplitTime(123.48012), (123, 480120))
    self.assertEqual(utils.SplitTime(123.9996), (123, 999600))
    self.assertEqual(utils.SplitTime(123.9995), (123, 999500))
    self.assertEqual(utils.SplitTime(123.9994), (123, 999400))
    self.assertEqual(utils.SplitTime(123.999999999), (123, 999999))

    self.assertRaises(AssertionError, utils.SplitTime, -1)

    self.assertEqual(utils.MergeTime((1, 0)), 1.0)
    self.assertEqual(utils.MergeTime((1, 500000)), 1.5)
    self.assertEqual(utils.MergeTime((1218448917, 500000)), 1218448917.5)

    self.assertEqual(round(utils.MergeTime((1218448917, 481000)), 3),
                     1218448917.481)
    self.assertEqual(round(utils.MergeTime((1, 801000)), 3), 1.801)

    self.assertRaises(AssertionError, utils.MergeTime, (0, -1))
    self.assertRaises(AssertionError, utils.MergeTime, (0, 1000000))
    self.assertRaises(AssertionError, utils.MergeTime, (0, 9999999))
    self.assertRaises(AssertionError, utils.MergeTime, (-1, 0))
    self.assertRaises(AssertionError, utils.MergeTime, (-9999, 0))


class FieldSetTestCase(unittest.TestCase):
  """Test case for FieldSets"""

  def testSimpleMatch(self):
    f = utils.FieldSet("a", "b", "c", "def")
    self.failUnless(f.Matches("a"))
    self.failIf(f.Matches("d"), "Substring matched")
    self.failIf(f.Matches("defghi"), "Prefix string matched")
    self.failIf(f.NonMatching(["b", "c"]))
    self.failIf(f.NonMatching(["a", "b", "c", "def"]))
    self.failUnless(f.NonMatching(["a", "d"]))

  def testRegexMatch(self):
    f = utils.FieldSet("a", "b([0-9]+)", "c")
    self.failUnless(f.Matches("b1"))
    self.failUnless(f.Matches("b99"))
    self.failIf(f.Matches("b/1"))
    self.failIf(f.NonMatching(["b12", "c"]))
    self.failUnless(f.NonMatching(["a", "1"]))

class TestForceDictType(unittest.TestCase):
  """Test case for ForceDictType"""

  def setUp(self):
    self.key_types = {
      'a': constants.VTYPE_INT,
      'b': constants.VTYPE_BOOL,
      'c': constants.VTYPE_STRING,
      'd': constants.VTYPE_SIZE,
      }

  def _fdt(self, dict, allowed_values=None):
    if allowed_values is None:
      ForceDictType(dict, self.key_types)
    else:
      ForceDictType(dict, self.key_types, allowed_values=allowed_values)

    return dict

  def testSimpleDict(self):
    self.assertEqual(self._fdt({}), {})
    self.assertEqual(self._fdt({'a': 1}), {'a': 1})
    self.assertEqual(self._fdt({'a': '1'}), {'a': 1})
    self.assertEqual(self._fdt({'a': 1, 'b': 1}), {'a':1, 'b': True})
    self.assertEqual(self._fdt({'b': 1, 'c': 'foo'}), {'b': True, 'c': 'foo'})
    self.assertEqual(self._fdt({'b': 1, 'c': False}), {'b': True, 'c': ''})
    self.assertEqual(self._fdt({'b': 'false'}), {'b': False})
    self.assertEqual(self._fdt({'b': 'False'}), {'b': False})
    self.assertEqual(self._fdt({'b': 'true'}), {'b': True})
    self.assertEqual(self._fdt({'b': 'True'}), {'b': True})
    self.assertEqual(self._fdt({'d': '4'}), {'d': 4})
    self.assertEqual(self._fdt({'d': '4M'}), {'d': 4})

  def testErrors(self):
    self.assertRaises(errors.TypeEnforcementError, self._fdt, {'a': 'astring'})
    self.assertRaises(errors.TypeEnforcementError, self._fdt, {'c': True})
    self.assertRaises(errors.TypeEnforcementError, self._fdt, {'d': 'astring'})
    self.assertRaises(errors.TypeEnforcementError, self._fdt, {'d': '4 L'})


<<<<<<< HEAD
class TestIsAbsNormPath(unittest.TestCase):
=======
class TestIsNormAbsPath(unittest.TestCase):
>>>>>>> 507fd05a
  """Testing case for IsNormAbsPath"""

  def _pathTestHelper(self, path, result):
    if result:
      self.assert_(IsNormAbsPath(path),
          "Path %s should result absolute and normalized" % path)
    else:
      self.assert_(not IsNormAbsPath(path),
          "Path %s should not result absolute and normalized" % path)

  def testBase(self):
    self._pathTestHelper('/etc', True)
    self._pathTestHelper('/srv', True)
    self._pathTestHelper('etc', False)
    self._pathTestHelper('/etc/../root', False)
    self._pathTestHelper('/etc/', False)


class TestSafeEncode(unittest.TestCase):
  """Test case for SafeEncode"""

  def testAscii(self):
    for txt in [string.digits, string.letters, string.punctuation]:
      self.failUnlessEqual(txt, SafeEncode(txt))

  def testDoubleEncode(self):
    for i in range(255):
      txt = SafeEncode(chr(i))
      self.failUnlessEqual(txt, SafeEncode(txt))

  def testUnicode(self):
    # 1024 is high enough to catch non-direct ASCII mappings
    for i in range(1024):
      txt = SafeEncode(unichr(i))
      self.failUnlessEqual(txt, SafeEncode(txt))


class TestFormatTime(unittest.TestCase):
  """Testing case for FormatTime"""

  def testNone(self):
    self.failUnlessEqual(FormatTime(None), "N/A")

  def testInvalid(self):
    self.failUnlessEqual(FormatTime(()), "N/A")

  def testNow(self):
    # tests that we accept time.time input
    FormatTime(time.time())
    # tests that we accept int input
    FormatTime(int(time.time()))


class RunInSeparateProcess(unittest.TestCase):
  def test(self):
    for exp in [True, False]:
      def _child():
        return exp

      self.assertEqual(exp, utils.RunInSeparateProcess(_child))

  def testArgs(self):
    for arg in [0, 1, 999, "Hello World", (1, 2, 3)]:
      def _child(carg1, carg2):
        return carg1 == "Foo" and carg2 == arg

      self.assert_(utils.RunInSeparateProcess(_child, "Foo", arg))

  def testPid(self):
    parent_pid = os.getpid()

    def _check():
      return os.getpid() == parent_pid

    self.failIf(utils.RunInSeparateProcess(_check))

  def testSignal(self):
    def _kill():
      os.kill(os.getpid(), signal.SIGTERM)

    self.assertRaises(errors.GenericError,
                      utils.RunInSeparateProcess, _kill)

  def testException(self):
    def _exc():
      raise errors.GenericError("This is a test")

    self.assertRaises(errors.GenericError,
                      utils.RunInSeparateProcess, _exc)


class TestFingerprintFile(unittest.TestCase):
  def setUp(self):
    self.tmpfile = tempfile.NamedTemporaryFile()

  def test(self):
    self.assertEqual(utils._FingerprintFile(self.tmpfile.name),
                     "da39a3ee5e6b4b0d3255bfef95601890afd80709")

    utils.WriteFile(self.tmpfile.name, data="Hello World\n")
    self.assertEqual(utils._FingerprintFile(self.tmpfile.name),
                     "648a6a6ffffdaa0badb23b8baf90b6168dd16b3a")


class TestUnescapeAndSplit(unittest.TestCase):
  """Testing case for UnescapeAndSplit"""

  def setUp(self):
    # testing more that one separator for regexp safety
    self._seps = [",", "+", "."]

  def testSimple(self):
    a = ["a", "b", "c", "d"]
    for sep in self._seps:
      self.failUnlessEqual(UnescapeAndSplit(sep.join(a), sep=sep), a)

  def testEscape(self):
    for sep in self._seps:
      a = ["a", "b\\" + sep + "c", "d"]
      b = ["a", "b" + sep + "c", "d"]
      self.failUnlessEqual(UnescapeAndSplit(sep.join(a), sep=sep), b)

  def testDoubleEscape(self):
    for sep in self._seps:
      a = ["a", "b\\\\", "c", "d"]
      b = ["a", "b\\", "c", "d"]
      self.failUnlessEqual(UnescapeAndSplit(sep.join(a), sep=sep), b)

  def testThreeEscape(self):
    for sep in self._seps:
      a = ["a", "b\\\\\\" + sep + "c", "d"]
      b = ["a", "b\\" + sep + "c", "d"]
      self.failUnlessEqual(UnescapeAndSplit(sep.join(a), sep=sep), b)


class TestGenerateSelfSignedX509Cert(unittest.TestCase):
  def setUp(self):
    self.tmpdir = tempfile.mkdtemp()

  def tearDown(self):
    shutil.rmtree(self.tmpdir)

  def _checkRsaPrivateKey(self, key):
    lines = key.splitlines()
    return ("-----BEGIN RSA PRIVATE KEY-----" in lines and
            "-----END RSA PRIVATE KEY-----" in lines)

  def _checkCertificate(self, cert):
    lines = cert.splitlines()
    return ("-----BEGIN CERTIFICATE-----" in lines and
            "-----END CERTIFICATE-----" in lines)

  def test(self):
    for common_name in [None, ".", "Ganeti", "node1.example.com"]:
      (key_pem, cert_pem) = utils.GenerateSelfSignedX509Cert(common_name, 300)
      self._checkRsaPrivateKey(key_pem)
      self._checkCertificate(cert_pem)

      key = OpenSSL.crypto.load_privatekey(OpenSSL.crypto.FILETYPE_PEM,
                                           key_pem)
      self.assert_(key.bits() >= 1024)
      self.assertEqual(key.bits(), constants.RSA_KEY_BITS)
      self.assertEqual(key.type(), OpenSSL.crypto.TYPE_RSA)

      x509 = OpenSSL.crypto.load_certificate(OpenSSL.crypto.FILETYPE_PEM,
                                             cert_pem)
      self.failIf(x509.has_expired())
      self.assertEqual(x509.get_issuer().CN, common_name)
      self.assertEqual(x509.get_subject().CN, common_name)
      self.assertEqual(x509.get_pubkey().bits(), constants.RSA_KEY_BITS)

  def testLegacy(self):
    cert1_filename = os.path.join(self.tmpdir, "cert1.pem")

    utils.GenerateSelfSignedSslCert(cert1_filename, validity=1)

    cert1 = utils.ReadFile(cert1_filename)

    self.assert_(self._checkRsaPrivateKey(cert1))
    self.assert_(self._checkCertificate(cert1))


class TestPathJoin(unittest.TestCase):
  """Testing case for PathJoin"""

  def testBasicItems(self):
    mlist = ["/a", "b", "c"]
    self.failUnlessEqual(PathJoin(*mlist), "/".join(mlist))

  def testNonAbsPrefix(self):
    self.failUnlessRaises(ValueError, PathJoin, "a", "b")

  def testBackTrack(self):
    self.failUnlessRaises(ValueError, PathJoin, "/a", "b/../c")

  def testMultiAbs(self):
    self.failUnlessRaises(ValueError, PathJoin, "/a", "/b")


class TestHostInfo(unittest.TestCase):
  """Testing case for HostInfo"""

  def testUppercase(self):
    data = "AbC.example.com"
    self.failUnlessEqual(HostInfo.NormalizeName(data), data.lower())

  def testTooLongName(self):
    data = "a.b." + "c" * 255
    self.failUnlessRaises(OpPrereqError, HostInfo.NormalizeName, data)

  def testTrailingDot(self):
    data = "a.b.c"
    self.failUnlessEqual(HostInfo.NormalizeName(data + "."), data)

  def testInvalidName(self):
    data = [
      "a b",
      "a/b",
      ".a.b",
      "a..b",
      ]
    for value in data:
      self.failUnlessRaises(OpPrereqError, HostInfo.NormalizeName, value)

  def testValidName(self):
    data = [
      "a.b",
      "a-b",
      "a_b",
      "a.b.c",
      ]
    for value in data:
      HostInfo.NormalizeName(value)


class TestParseAsn1Generalizedtime(unittest.TestCase):
  def test(self):
    # UTC
    self.assertEqual(utils._ParseAsn1Generalizedtime("19700101000000Z"), 0)
    self.assertEqual(utils._ParseAsn1Generalizedtime("20100222174152Z"),
                     1266860512)
    self.assertEqual(utils._ParseAsn1Generalizedtime("20380119031407Z"),
                     (2**31) - 1)

    # With offset
    self.assertEqual(utils._ParseAsn1Generalizedtime("20100222174152+0000"),
                     1266860512)
    self.assertEqual(utils._ParseAsn1Generalizedtime("20100223131652+0000"),
                     1266931012)
    self.assertEqual(utils._ParseAsn1Generalizedtime("20100223051808-0800"),
                     1266931088)
    self.assertEqual(utils._ParseAsn1Generalizedtime("20100224002135+1100"),
                     1266931295)
    self.assertEqual(utils._ParseAsn1Generalizedtime("19700101000000-0100"),
                     3600)

    # Leap seconds are not supported by datetime.datetime
    self.assertRaises(ValueError, utils._ParseAsn1Generalizedtime,
                      "19841231235960+0000")
    self.assertRaises(ValueError, utils._ParseAsn1Generalizedtime,
                      "19920630235960+0000")

    # Errors
    self.assertRaises(ValueError, utils._ParseAsn1Generalizedtime, "")
    self.assertRaises(ValueError, utils._ParseAsn1Generalizedtime, "invalid")
    self.assertRaises(ValueError, utils._ParseAsn1Generalizedtime,
                      "20100222174152")
    self.assertRaises(ValueError, utils._ParseAsn1Generalizedtime,
                      "Mon Feb 22 17:47:02 UTC 2010")
    self.assertRaises(ValueError, utils._ParseAsn1Generalizedtime,
                      "2010-02-22 17:42:02")


class TestGetX509CertValidity(testutils.GanetiTestCase):
  def setUp(self):
    testutils.GanetiTestCase.setUp(self)

    pyopenssl_version = distutils.version.LooseVersion(OpenSSL.__version__)

    # Test whether we have pyOpenSSL 0.7 or above
    self.pyopenssl0_7 = (pyopenssl_version >= "0.7")

    if not self.pyopenssl0_7:
      warnings.warn("This test requires pyOpenSSL 0.7 or above to"
                    " function correctly")

  def _LoadCert(self, name):
    return OpenSSL.crypto.load_certificate(OpenSSL.crypto.FILETYPE_PEM,
                                           self._ReadTestData(name))

  def test(self):
    validity = utils.GetX509CertValidity(self._LoadCert("cert1.pem"))
    if self.pyopenssl0_7:
      self.assertEqual(validity, (1266919967, 1267524767))
    else:
      self.assertEqual(validity, (None, None))


class TestSignX509Certificate(unittest.TestCase):
  KEY = "My private key!"
  KEY_OTHER = "Another key"

  def test(self):
    # Generate certificate valid for 5 minutes
    (_, cert_pem) = utils.GenerateSelfSignedX509Cert(None, 300)

    cert = OpenSSL.crypto.load_certificate(OpenSSL.crypto.FILETYPE_PEM,
                                           cert_pem)

    # No signature at all
    self.assertRaises(errors.GenericError,
                      utils.LoadSignedX509Certificate, cert_pem, self.KEY)

    # Invalid input
    self.assertRaises(errors.GenericError, utils.LoadSignedX509Certificate,
                      "", self.KEY)
    self.assertRaises(errors.GenericError, utils.LoadSignedX509Certificate,
                      "X-Ganeti-Signature: \n", self.KEY)
    self.assertRaises(errors.GenericError, utils.LoadSignedX509Certificate,
                      "X-Ganeti-Sign: $1234$abcdef\n", self.KEY)
    self.assertRaises(errors.GenericError, utils.LoadSignedX509Certificate,
                      "X-Ganeti-Signature: $1234567890$abcdef\n", self.KEY)
    self.assertRaises(errors.GenericError, utils.LoadSignedX509Certificate,
                      "X-Ganeti-Signature: $1234$abc\n\n" + cert_pem, self.KEY)

    # Invalid salt
    for salt in list("-_@$,:;/\\ \t\n"):
      self.assertRaises(errors.GenericError, utils.SignX509Certificate,
                        cert_pem, self.KEY, "foo%sbar" % salt)

    for salt in ["HelloWorld", "salt", string.letters, string.digits,
                 utils.GenerateSecret(numbytes=4),
                 utils.GenerateSecret(numbytes=16),
                 "{123:456}".encode("hex")]:
      signed_pem = utils.SignX509Certificate(cert, self.KEY, salt)

      self._Check(cert, salt, signed_pem)

      self._Check(cert, salt, "X-Another-Header: with a value\n" + signed_pem)
      self._Check(cert, salt, (10 * "Hello World!\n") + signed_pem)
      self._Check(cert, salt, (signed_pem + "\n\na few more\n"
                               "lines----\n------ at\nthe end!"))

  def _Check(self, cert, salt, pem):
    (cert2, salt2) = utils.LoadSignedX509Certificate(pem, self.KEY)
    self.assertEqual(salt, salt2)
    self.assertEqual(cert.digest("sha1"), cert2.digest("sha1"))

    # Other key
    self.assertRaises(errors.GenericError, utils.LoadSignedX509Certificate,
                      pem, self.KEY_OTHER)


class TestMakedirs(unittest.TestCase):
  def setUp(self):
    self.tmpdir = tempfile.mkdtemp()

  def tearDown(self):
    shutil.rmtree(self.tmpdir)

  def testNonExisting(self):
    path = utils.PathJoin(self.tmpdir, "foo")
    utils.Makedirs(path)
    self.assert_(os.path.isdir(path))

  def testExisting(self):
    path = utils.PathJoin(self.tmpdir, "foo")
    os.mkdir(path)
    utils.Makedirs(path)
    self.assert_(os.path.isdir(path))

  def testRecursiveNonExisting(self):
    path = utils.PathJoin(self.tmpdir, "foo/bar/baz")
    utils.Makedirs(path)
    self.assert_(os.path.isdir(path))

  def testRecursiveExisting(self):
    path = utils.PathJoin(self.tmpdir, "B/moo/xyz")
    self.assert_(not os.path.exists(path))
    os.mkdir(utils.PathJoin(self.tmpdir, "B"))
    utils.Makedirs(path)
    self.assert_(os.path.isdir(path))


class TestRetry(testutils.GanetiTestCase):
  def setUp(self):
    testutils.GanetiTestCase.setUp(self)
    self.retries = 0

  @staticmethod
  def _RaiseRetryAgain():
    raise utils.RetryAgain()

  @staticmethod
  def _RaiseRetryAgainWithArg(args):
    raise utils.RetryAgain(*args)

  def _WrongNestedLoop(self):
    return utils.Retry(self._RaiseRetryAgain, 0.01, 0.02)

  def _RetryAndSucceed(self, retries):
    if self.retries < retries:
      self.retries += 1
      raise utils.RetryAgain()
    else:
      return True

  def testRaiseTimeout(self):
    self.failUnlessRaises(utils.RetryTimeout, utils.Retry,
                          self._RaiseRetryAgain, 0.01, 0.02)
    self.failUnlessRaises(utils.RetryTimeout, utils.Retry,
                          self._RetryAndSucceed, 0.01, 0, args=[1])
    self.failUnlessEqual(self.retries, 1)

  def testComplete(self):
    self.failUnlessEqual(utils.Retry(lambda: True, 0, 1), True)
    self.failUnlessEqual(utils.Retry(self._RetryAndSucceed, 0, 1, args=[2]),
                         True)
    self.failUnlessEqual(self.retries, 2)

  def testNestedLoop(self):
    try:
      self.failUnlessRaises(errors.ProgrammerError, utils.Retry,
                            self._WrongNestedLoop, 0, 1)
    except utils.RetryTimeout:
      self.fail("Didn't detect inner loop's exception")

  def testTimeoutArgument(self):
    retry_arg="my_important_debugging_message"
    try:
      utils.Retry(self._RaiseRetryAgainWithArg, 0.01, 0.02, args=[[retry_arg]])
    except utils.RetryTimeout, err:
      self.failUnlessEqual(err.args, (retry_arg, ))
    else:
      self.fail("Expected timeout didn't happen")

  def testRaiseInnerWithExc(self):
    retry_arg="my_important_debugging_message"
    try:
      try:
        utils.Retry(self._RaiseRetryAgainWithArg, 0.01, 0.02,
                    args=[[errors.GenericError(retry_arg, retry_arg)]])
      except utils.RetryTimeout, err:
        err.RaiseInner()
      else:
        self.fail("Expected timeout didn't happen")
    except errors.GenericError, err:
      self.failUnlessEqual(err.args, (retry_arg, retry_arg))
    else:
      self.fail("Expected GenericError didn't happen")

  def testRaiseInnerWithMsg(self):
    retry_arg="my_important_debugging_message"
    try:
      try:
        utils.Retry(self._RaiseRetryAgainWithArg, 0.01, 0.02,
                    args=[[retry_arg, retry_arg]])
      except utils.RetryTimeout, err:
        err.RaiseInner()
      else:
        self.fail("Expected timeout didn't happen")
    except utils.RetryTimeout, err:
      self.failUnlessEqual(err.args, (retry_arg, retry_arg))
    else:
      self.fail("Expected RetryTimeout didn't happen")


class TestLineSplitter(unittest.TestCase):
  def test(self):
    lines = []
    ls = utils.LineSplitter(lines.append)
    ls.write("Hello World\n")
    self.assertEqual(lines, [])
    ls.write("Foo\n Bar\r\n ")
    ls.write("Baz")
    ls.write("Moo")
    self.assertEqual(lines, [])
    ls.flush()
    self.assertEqual(lines, ["Hello World", "Foo", " Bar"])
    ls.close()
    self.assertEqual(lines, ["Hello World", "Foo", " Bar", " BazMoo"])

  def _testExtra(self, line, all_lines, p1, p2):
    self.assertEqual(p1, 999)
    self.assertEqual(p2, "extra")
    all_lines.append(line)

  def testExtraArgsNoFlush(self):
    lines = []
    ls = utils.LineSplitter(self._testExtra, lines, 999, "extra")
    ls.write("\n\nHello World\n")
    ls.write("Foo\n Bar\r\n ")
    ls.write("")
    ls.write("Baz")
    ls.write("Moo\n\nx\n")
    self.assertEqual(lines, [])
    ls.close()
    self.assertEqual(lines, ["", "", "Hello World", "Foo", " Bar", " BazMoo",
                             "", "x"])


class TestReadLockedPidFile(unittest.TestCase):
  def setUp(self):
    self.tmpdir = tempfile.mkdtemp()

  def tearDown(self):
    shutil.rmtree(self.tmpdir)

  def testNonExistent(self):
    path = utils.PathJoin(self.tmpdir, "nonexist")
    self.assert_(utils.ReadLockedPidFile(path) is None)

  def testUnlocked(self):
    path = utils.PathJoin(self.tmpdir, "pid")
    utils.WriteFile(path, data="123")
    self.assert_(utils.ReadLockedPidFile(path) is None)

  def testLocked(self):
    path = utils.PathJoin(self.tmpdir, "pid")
    utils.WriteFile(path, data="123")

    fl = utils.FileLock.Open(path)
    try:
      fl.Exclusive(blocking=True)

      self.assertEqual(utils.ReadLockedPidFile(path), 123)
    finally:
      fl.Close()

    self.assert_(utils.ReadLockedPidFile(path) is None)

  def testError(self):
    path = utils.PathJoin(self.tmpdir, "foobar", "pid")
    utils.WriteFile(utils.PathJoin(self.tmpdir, "foobar"), data="")
    # open(2) should return ENOTDIR
    self.assertRaises(EnvironmentError, utils.ReadLockedPidFile, path)


class TestCertVerification(testutils.GanetiTestCase):
  def setUp(self):
    testutils.GanetiTestCase.setUp(self)

    self.tmpdir = tempfile.mkdtemp()

  def tearDown(self):
    shutil.rmtree(self.tmpdir)

  def testVerifyCertificate(self):
    cert_pem = utils.ReadFile(self._TestDataFilename("cert1.pem"))
    cert = OpenSSL.crypto.load_certificate(OpenSSL.crypto.FILETYPE_PEM,
                                           cert_pem)

    # Not checking return value as this certificate is expired
    utils.VerifyX509Certificate(cert, 30, 7)


class TestVerifyCertificateInner(unittest.TestCase):
  def test(self):
    vci = utils._VerifyCertificateInner

    # Valid
    self.assertEqual(vci(False, 1263916313, 1298476313, 1266940313, 30, 7),
                     (None, None))

    # Not yet valid
    (errcode, msg) = vci(False, 1266507600, 1267544400, 1266075600, 30, 7)
    self.assertEqual(errcode, utils.CERT_WARNING)

    # Expiring soon
    (errcode, msg) = vci(False, 1266507600, 1267544400, 1266939600, 30, 7)
    self.assertEqual(errcode, utils.CERT_ERROR)

    (errcode, msg) = vci(False, 1266507600, 1267544400, 1266939600, 30, 1)
    self.assertEqual(errcode, utils.CERT_WARNING)

    (errcode, msg) = vci(False, 1266507600, None, 1266939600, 30, 7)
    self.assertEqual(errcode, None)

    # Expired
    (errcode, msg) = vci(True, 1266507600, 1267544400, 1266939600, 30, 7)
    self.assertEqual(errcode, utils.CERT_ERROR)

    (errcode, msg) = vci(True, None, 1267544400, 1266939600, 30, 7)
    self.assertEqual(errcode, utils.CERT_ERROR)

    (errcode, msg) = vci(True, 1266507600, None, 1266939600, 30, 7)
    self.assertEqual(errcode, utils.CERT_ERROR)

    (errcode, msg) = vci(True, None, None, 1266939600, 30, 7)
    self.assertEqual(errcode, utils.CERT_ERROR)


class TestHmacFunctions(unittest.TestCase):
  # Digests can be checked with "openssl sha1 -hmac $key"
  def testSha1Hmac(self):
    self.assertEqual(utils.Sha1Hmac("", ""),
                     "fbdb1d1b18aa6c08324b7d64b71fb76370690e1d")
    self.assertEqual(utils.Sha1Hmac("3YzMxZWE", "Hello World"),
                     "ef4f3bda82212ecb2f7ce868888a19092481f1fd")
    self.assertEqual(utils.Sha1Hmac("TguMTA2K", ""),
                     "f904c2476527c6d3e6609ab683c66fa0652cb1dc")

    longtext = 1500 * "The quick brown fox jumps over the lazy dog\n"
    self.assertEqual(utils.Sha1Hmac("3YzMxZWE", longtext),
                     "35901b9a3001a7cdcf8e0e9d7c2e79df2223af54")

  def testSha1HmacSalt(self):
    self.assertEqual(utils.Sha1Hmac("TguMTA2K", "", salt="abc0"),
                     "4999bf342470eadb11dfcd24ca5680cf9fd7cdce")
    self.assertEqual(utils.Sha1Hmac("TguMTA2K", "", salt="abc9"),
                     "17a4adc34d69c0d367d4ffbef96fd41d4df7a6e8")
    self.assertEqual(utils.Sha1Hmac("3YzMxZWE", "Hello World", salt="xyz0"),
                     "7f264f8114c9066afc9bb7636e1786d996d3cc0d")

  def testVerifySha1Hmac(self):
    self.assert_(utils.VerifySha1Hmac("", "", ("fbdb1d1b18aa6c08324b"
                                               "7d64b71fb76370690e1d")))
    self.assert_(utils.VerifySha1Hmac("TguMTA2K", "",
                                      ("f904c2476527c6d3e660"
                                       "9ab683c66fa0652cb1dc")))

    digest = "ef4f3bda82212ecb2f7ce868888a19092481f1fd"
    self.assert_(utils.VerifySha1Hmac("3YzMxZWE", "Hello World", digest))
    self.assert_(utils.VerifySha1Hmac("3YzMxZWE", "Hello World",
                                      digest.lower()))
    self.assert_(utils.VerifySha1Hmac("3YzMxZWE", "Hello World",
                                      digest.upper()))
    self.assert_(utils.VerifySha1Hmac("3YzMxZWE", "Hello World",
                                      digest.title()))

  def testVerifySha1HmacSalt(self):
    self.assert_(utils.VerifySha1Hmac("TguMTA2K", "",
                                      ("17a4adc34d69c0d367d4"
                                       "ffbef96fd41d4df7a6e8"),
                                      salt="abc9"))
    self.assert_(utils.VerifySha1Hmac("3YzMxZWE", "Hello World",
                                      ("7f264f8114c9066afc9b"
                                       "b7636e1786d996d3cc0d"),
                                      salt="xyz0"))


if __name__ == '__main__':
  testutils.GanetiTestProgram()<|MERGE_RESOLUTION|>--- conflicted
+++ resolved
@@ -1466,11 +1466,7 @@
     self.assertRaises(errors.TypeEnforcementError, self._fdt, {'d': '4 L'})
 
 
-<<<<<<< HEAD
-class TestIsAbsNormPath(unittest.TestCase):
-=======
 class TestIsNormAbsPath(unittest.TestCase):
->>>>>>> 507fd05a
   """Testing case for IsNormAbsPath"""
 
   def _pathTestHelper(self, path, result):
