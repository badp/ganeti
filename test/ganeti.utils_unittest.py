--- conflicted
+++ resolved
@@ -2071,7 +2071,6 @@
                              "", "x"])
 
 
-<<<<<<< HEAD
 class TestReadLockedPidFile(unittest.TestCase):
   def setUp(self):
     self.tmpdir = tempfile.mkdtemp()
@@ -2210,7 +2209,8 @@
                                       ("7f264f8114c9066afc9b"
                                        "b7636e1786d996d3cc0d"),
                                       salt="xyz0"))
-=======
+
+
 class TestIgnoreSignals(unittest.TestCase):
   """Test the IgnoreSignals decorator"""
 
@@ -2245,7 +2245,6 @@
 
     self.assertEquals(utils.IgnoreSignals(self._Return, True), True)
     self.assertEquals(utils.IgnoreSignals(self._Return, 33), 33)
->>>>>>> e8ebbd2b
 
 
 if __name__ == '__main__':
